--- conflicted
+++ resolved
@@ -98,10 +98,6 @@
                     except:
                         # I think the pattern "cutadapt version XX" is only pre-1.6?
                         cutadapt_version = '1.6'
-<<<<<<< HEAD
-=======
-
->>>>>>> e44a71ca
             # Get sample name from end of command line params
             if l.startswith('Command line parameters'):
                 s_name = l.split()[-1]
@@ -185,10 +181,6 @@
                             {'name': 'Obs/Exp', 'ylab': 'Observed / Expected'}]
         }
 
-<<<<<<< HEAD
         html += linegraph.plot([self.cutadapt_length_counts, self.cutadapt_length_obsexp], pconfig)
-=======
-        html += plots.linegraph.plot([self.cutadapt_length_counts, self.cutadapt_length_obsexp], pconfig)
->>>>>>> e44a71ca
 
         return html
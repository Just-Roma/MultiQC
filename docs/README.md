---
Using MultiQC:
  Installation: installation.md
  Running MultiQC: usage.md
  Using Reports: reports.md
  Configuration: config.md
  Customising Reports: customisation.md
  Using MultiQC in pipelines: pipelines.md
  Downstream analysis: downstream.md
  Common Problems: troubleshooting.md
MultiQC Modules:
  Pre-alignment:
    Adapter Removal: modules/adapterRemoval.md
    AfterQC: modules/afterqc.md
<<<<<<< HEAD
    BBDuk: modules/bbduk.md
=======
    Anglerfish: modules/anglerfish.md
>>>>>>> 176be178
    Bcl2fastq: modules/bcl2fastq.md
    BclConvert: modules/bclconvert.md
    BioBloom Tools: modules/biobloomtools.md
    CCS: modules/ccs.md
    CheckQC: modules/checkqc.md
    ClipAndMerge: modules/clipandmerge.md
    Cluster Flow: modules/clusterflow.md
    Cutadapt: modules/cutadapt.md
    DRAGEN-FastQC: modules/dragen_fastqc.md
    Fastp: modules/fastp.md
    FastQ Screen: modules/fastq_screen.md
    FastQC: modules/fastqc.md
    Filtlong: modules/filtlong.md
    FLASh: modules/flash.md
    Flexbar: modules/flexbar.md
    HiFiasm: modules/hifiasm.md
    HUMID: modules/humid.md
    InterOp: modules/interop.md
    iVar: modules/ivar.md
    Jellyfish: modules/jellyfish.md
    KAT: modules/kat.md
    leeHom: modules/leehom.md
    Lima: modules/lima.md
    minionqc: modules/minionqc.md
    prinseqplusplus: modules/prinseqplusplus.md
    pbmarkdup: modules/pbmarkdup.md
    Porechop: modules/porechop.md
    Pychopper: modules/pychopper.md
    pycoQC: modules/pycoqc.md
    SeqyClean: modules/seqyclean.md
    Sickle: modules/sickle.md
    Skewer: modules/skewer.md
    SortMeRNA: modules/sortmerna.md
    Trimmomatic: modules/trimmomatic.md
  Aligners:
    BBMap: modules/bbmap.md
    Biscuit: modules/biscuit.md
    Bismark: modules/bismark.md
    Bowtie 1: modules/bowtie1.md
    Bowtie 2: modules/bowtie2.md
    Cell Ranger: modules/cellranger.md
    DIAMOND: modules/diamond.md
    DRAGEN: modules/dragen.md
    HiCPro: modules/hicpro.md
    HiCUP: modules/hicup.md
    HISAT2: modules/hisat2.md
    Kallisto: modules/kallisto.md
    Long Ranger: modules/longranger.md
    MALT: modules/malt.md
    mOTUs: modules/motus.md
    Salmon: modules/salmon.md
    STAR: modules/star.md
    TopHat: modules/tophat.md
  Post-alignment:
    Bamtools: modules/bamtools.md
    Bcftools: modules/bcftools.md
    biobambam2: modules/biobambam2.md
    BUSCO: modules/busco.md
    Bustools: modules/bustools.md
    Conpair: modules/conpair.md
    DamageProfiler: modules/damageprofiler.md
    DeDup: modules/dedup.md
    deepTools: modules/deeptools.md
    Disambiguate: modules/disambiguate.md
    EigenStratDatabseTools: modules/eigenstratdatabasetools.md
    featureCounts: modules/featureCounts.md
    fgbio: modules/fgbio.md
    GATK: modules/gatk.md
    GffCompare: modules/gffcompare.md
    goleft_indexcov: modules/goleft_indexcov.md
    gopeaks: modules/gopeaks.md
    Hap.py: modules/happy.md
    HiCExplorer: modules/hicexplorer.md
    HOMER: modules/homer.md
    HOPS: modules/hops.md
    HTSeq: modules/htseq.md
    JCVI: modules/jcvi.md
    Kaiju: modules/kaiju.md
    Kraken: modules/kraken.md
    MACS2: modules/macs2.md
    Methyl QA: modules/methylQA.md
    mirtop: modules/mirtop.md
    miRTrace: modules/mirtrace.md
    mosdepth: modules/mosdepth.md
    MTNucRatio: modules/mtnucratio.md
    MultiVCFAnalyzer: modules/multivcfanalyzer.md
    NanoStat: modules/nanostat.md
    Nextclade: modules/nextclade.md
    ngsderive: modules/ngsderive.md
    odgi: modules/odgi.md
    OptiType: modules/optitype.md
    Pangolin: modules/pangolin.md
    Peddy: modules/peddy.md
    phantompeakqualtools: modules/phantompeakqualtools.md
    Picard: modules/picard.md
    Preseq: modules/preseq.md
    Prokka: modules/prokka.md
    PURPLE: modules/purple.md
    qc3C: modules/qc3C.md
    QoRTs: modules/qorts.md
    Qualimap: modules/qualimap.md
    Quast: modules/quast.md
    RNA-SeQC: modules/rna_seqc.md
    Rockhopper: modules/rockhopper.md
    RSEM: modules/rsem.md
    RSeQC: modules/rseqc.md
    Sambamba: modules/sambamba.md
    Samblaster: modules/samblaster.md
    Samtools: modules/samtools.md
    Sargasso: modules/sargasso.md
    Sentieon: modules/sentieon.md
    SexDetErrmine: modules/sexdeterrmine.md
    Slamdunk: modules/slamdunk.md
    Snippy: modules/snippy.md
    SnpEff: modules/snpeff.md
    SNPsplit: modules/snpsplit.md
    Somalier: modules/somalier.md
    Stacks: modules/stacks.md
    Supernova: modules/supernova.md
    THeTA2: modules/theta2.md
    UMI-tools: modules/umitools.md
    VarScan2: modules/varscan2.md
    VCFTools: modules/vcftools.md
    VEP: modules/vep.md
    verifyBAMID: modules/verifybamid.md
    WhatsHap: modules/whatshap.md
Custom Content:
  Introduction: custom_content.md
Coding with MultiQC:
  Writing new modules: modules.md
  Plotting Functions: plots.md
  MultiQC Plugins: plugins.md
  Writing new templates: templates.md
  Updating for compatibility: compatibility.md
---

# MultiQC Documentation

MultiQC is a tool to aggregate bioinformatics results across many samples
into a single report. It's written in Python and contains modules for a number
of common tools.

The documentation has the following pages:

- [Docs homepage](README.md) _(this README file)_
- Using MultiQC
  - [Installing MultiQC](installation.md)
  - [Running MultiQC](usage.md)
  - [Using Reports](reports.md)
  - [Configuration](config.md)
  - [Customising Reports](customisation.md)
  - [Using MultiQC in pipelines](pipelines.md)
  - [Downstream analysis of MultiQC outputs](downstream.md)
  - [Common Problems](troubleshooting.md)
- [MultiQC Modules](modules/)
- [Custom Content](custom_content.md)
- Coding with MultiQC
  - [Writing new modules](modules.md)
  - [Plotting functions](plots.md)
  - [MultiQC Plugins](plugins.md)
  - [Writing new templates](templates.md)
  - [Updating for compatibility](compatibility.md)

These docs can be read in any of three ways:

- On the MultiQC Website: <http://multiqc.info>
- On GitHub: <https://github.com/ewels/MultiQC/>
- As part of the distributed source code (in `/docs/`)

If you're curious how the website works, check out the
[MultiQC website repository](https://github.com/ewels/MultiQC_website).

## Contributing to MultiQC

If you write a module which could be of use to others, it would be great to
merge those changes back into the core MultiQC project.

For instructions on how best to do this, please see the
[contributing instructions](https://github.com/ewels/MultiQC/blob/master/.github/CONTRIBUTING.md).<|MERGE_RESOLUTION|>--- conflicted
+++ resolved
@@ -12,11 +12,8 @@
   Pre-alignment:
     Adapter Removal: modules/adapterRemoval.md
     AfterQC: modules/afterqc.md
-<<<<<<< HEAD
+    Anglerfish: modules/anglerfish.md
     BBDuk: modules/bbduk.md
-=======
-    Anglerfish: modules/anglerfish.md
->>>>>>> 176be178
     Bcl2fastq: modules/bcl2fastq.md
     BclConvert: modules/bclconvert.md
     BioBloom Tools: modules/biobloomtools.md

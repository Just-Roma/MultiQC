# MultiQC Version History

## MultiQC v1.14dev

### MultiQC new features

### MultiQC updates

- Bugfix: Make `config.data_format` work again ([#1722](https://github.com/ewels/MultiQC/issues/1722))
- Bump minimum version of Jinja2 to `>=3.0.0` ([#1642](https://github.com/ewels/MultiQC/issues/1642))
- Disable search progress bar if running with `--quiet` or `--no-ansi` ([#1638](https://github.com/ewels/MultiQC/issues/1638))

### New Modules

### Module feature additions

- **Fastp**
  - Add total read count (after filtering) to general stats table ([#1744](https://github.com/ewels/MultiQC/issues/1744))

### Module updates

- **Custom content**
  - Create a report even if there's only Custom Content General Stats there
  - Attempt to cooerce line / scatter x-axes into floats so as not to lose labels ([#1242](https://github.com/ewels/MultiQC/issues/1242))
  - Multi-sample line-graph TSV files that have no sample name in row 1 column 1 now use row 1 as x-axis labels ([#1242](https://github.com/ewels/MultiQC/issues/1242))
- **malt**
  - Fixed division by 0 in malt module ([#1683](https://github.com/ewels/MultiQC/issues/1683))
- **Sambamba Markdup**
  - Catch zero division in sambamba markdup ([#1654](https://github.com/ewels/MultiQC/issues/1654))
- **Samtools**
  - Added additional (by default hidden) column for `flagstat` that displays percentage of mapped reads in a bam ([#1733](https://github.com/ewels/MultiQC/issues/1733))

## [MultiQC v1.13](https://github.com/ewels/MultiQC/releases/tag/v1.13) - 2022-09-08

### MultiQC updates

- Major spruce of the command line help, using the new [rich-click](https://github.com/ewels/rich-click) package
- Drop some of the Python 2k compatability code (eg. custom requirements)
- Improvements for running MultiQC in a Python environment, such as a Jupyter Notebook or script
  - Fixed bug raised when removing logging file handlers between calls that arose when configuring the root logger with dictConfig ([#1643](https://github.com/ewels/MultiQC/issues/1643))
- Added new config option `custom_table_header_config` to override any config for any table header
- Fixed edge-case bug in custom content where a `description` that doesn't terminate in `.` gave duplicate section descriptions.
- Tidied the verbose log to remove some very noisy statements and add summaries for skipped files in the search
- Add timezone to time in reports
- Add nix flake support
- Added automatic tweet about new releases

### Module updates

- **AdapterRemoval**
  - Finally merge a fix for counts of reads that are discarded/collapsed ([#1647](https://github.com/ewels/MultiQC/issues/1647))
- **VEP**
  - Fixed bug when `General Statistics` have a value of `-` ([#1656](https://github.com/ewels/MultiQC/pull/1656))
- **Custom content**
  - Only set id for custom content when id not set by metadata ([#1629](https://github.com/ewels/MultiQC/issues/1629))
  - Fix bug where module wouldn't run if all content was within a MultiQC config file ([#1686](https://github.com/ewels/MultiQC/issues/1686))
  - Fix crash when `info` isn't set ([#1688](https://github.com/ewels/MultiQC/issues/1688))
- **Nanostat**
  - Removed HTML escaping of special characters in the log to fix bug in jinja2 v3.10 removing `jinja2.escape()` ([#1659](https://github.com/ewels/MultiQC/pull/1659))
  - Fix bug where module would crash if input does not contain quality scores ([#1717](https://github.com/ewels/MultiQC/issues/1717))
- **Pangolin**
  - Updated module to handle outputs from Pangolin v4 ([#1660](https://github.com/ewels/MultiQC/pull/1660))
- **Somalier**
  - Handle zero mean X depth in _Sex_ plot ([#1670](https://github.com/ewels/MultiQC/pull/1670))
- **Fastp**
  - Include low complexity and too long reads in filtering bar chart
<<<<<<< HEAD
- **BclConvert**
  - Handle single-end read data correctly when setting cluster length instead of always assuming paired-end reads ([#1697](https://github.com/ewels/MultiQC/issues/1697))
=======
- **miRTop**
  - Fix module crashing when `ref_miRNA_sum` is missing in file. ([#1712](https://github.com/ewels/MultiQC/issues/1712))
  - Fix module crashing due to zero division ([#1719](https://github.com/ewels/MultiQC/issues/1719))
- **FastQC**
  - Fixed error when parsing duplicate ratio when there is `nan` values in the report. ([#1725](https://github.com/ewels/MultiQC/pull/1725))
>>>>>>> c506f3fe

## [MultiQC v1.12](https://github.com/ewels/MultiQC/releases/tag/v1.12) - 2022-02-08

### MultiQC - new features

- Added option to customise default plot height in plot config ([#1432](https://github.com/ewels/MultiQC/issues/1432))
- Added `--no-report` flag to skip report generation ([#1462](https://github.com/ewels/MultiQC/issues/1462))
- Added support for priting tool DOI in report sections ([#1177](https://github.com/ewels/MultiQC/issues/1177))
- Added support for `--custom-css-file` / `config.custom_css_files` option to include custom CSS in the final report ([#1573](https://github.com/ewels/MultiQC/pull/1573))
- New plot config option `labelSize` to customise font size for axis labels in flat MatPlotLib charts ([#1576](https://github.com/ewels/MultiQC/pull/1576))
- Added support for customising table column names ([#1255](https://github.com/ewels/MultiQC/issues/1255))

### MultiQC - updates

- MultiQC now skips modules for which no files were found - gives a small performance boost ([#1463](https://github.com/ewels/MultiQC/issues/1463))
- Improvements for running MultiQC in a Python environment, such as a Jupyter Notebook or script
  - Fixed logger bugs when calling `multiqc.run` multiple times by removing logging file handlers between calls ([#1141](https://github.com/ewels/MultiQC/issues/1141))
  - Init/reset global state between runs ([#1596](https://github.com/ewels/MultiQC/pull/1596))
- Added commonly missing functions to several modules ([#1468](https://github.com/ewels/MultiQC/issues/1468))
- Wrote new script to check for the above function calls that should be in every module (`.github/workflows/code_checks.py`), runs on GitHub actions CI
- Make table _Conditional Formatting_ work at table level as well as column level. ([#761](https://github.com/ewels/MultiQC/issues/761))
- CSS Improvements to make printed reports more attractive / readable ([#1579](https://github.com/ewels/MultiQC/pull/1579))
- Fixed a problem with numeric filenames ([#1606](https://github.com/ewels/MultiQC/issues/1606))
- Fixed nasty bug where line charts with a categorical x-axis would take categories from the last sample only ([#1568](https://github.com/ewels/MultiQC/issues/1568))
- Ignore any files called `multiqc_data.json` ([#1598](https://github.com/ewels/MultiQC/issues/1598))
- Check that the config `path_filters` is a list, convert to list if a string is supplied ([#1539](https://github.com/ewels/MultiQC/issues/1539))

### New Modules

- [**CheckQC**](https://github.com/Molmed/checkQC)
  - A program designed to check a set of quality criteria against an Illumina runfolder
- [**pbmarkdup**](https://github.com/PacificBiosciences/pbmarkdup)
  - Mark duplicate reads from PacBio sequencing of an amplified library
- [**WhatsHap**](https://whatshap.readthedocs.io)
  - WhatsHap is a software for phasing genomic variants using DNA sequencing reads

### Module feature additions

- **BBMap**
  - Added handling for `qchist` output ([#1021](https://github.com/ewels/MultiQC/issues/1021))
- **bcftools**
  - Added a plot with samplewise number of sites, Ts/Tv, number of singletons and sequencing depth ([#1087](https://github.com/ewels/MultiQC/issues/1087))
- **Mosdepth**
  - Added mean coverage [#1566](https://github.com/ewels/MultiQC/issues/1566)
- **NanoStat**
  - Recognize FASTA and FastQ report flavors ([#1547](https://github.com/ewels/MultiQC/issues/1547))

### Module updates

- **BBMap**
  - Correctly handle adapter stats files with additional columns ([#1556](https://github.com/ewels/MultiQC/issues/1556))
- **bclconvert**
  - Handle change in output format in v3.9.3 with new `Quality_Metrics.csv` file ([#1563](https://github.com/ewels/MultiQC/issues/1563))
- **bowtie**
  - Minor update to handle new log wording in bowtie v1.3.0 ([#1615](https://github.com/ewels/MultiQC/issues/1615))
- **CCS**
  - Tolerate compound IDs generated by pbcromwell ccs in the general statistics ([#1486](https://github.com/ewels/MultiQC/pull/1486))
  - Fix report parsing. Update test on attributes ids ([#1583](https://github.com/ewels/MultiQC/issues/1583))
- **Custom content**
  - Fixed module failing when writing data to file if there is a `/` in the section name ([#1515](https://github.com/ewels/MultiQC/issues/1515))
  - Use filename for section header in files with no headers ([#1550](https://github.com/ewels/MultiQC/issues/1550))
  - Sort custom content bargraph data by default ([#1412](https://github.com/ewels/MultiQC/issues/1412))
  - Always save `custom content` data to file with a name reflecting the section name. ([#1194](https://github.com/ewels/MultiQC/issues/1194))
- **DRAGEN**
  - Fixed bug in sample name regular expression ([#1537](https://github.com/ewels/MultiQC/pull/1537))
- **Fastp**
  - Fixed % pass filter statistics ([#1574](https://github.com/ewels/MultiQC/issues/1574))
- **FastQC**
  - Fixed several bugs occuring when FastQC sections are skipped ([#1488](https://github.com/ewels/MultiQC/issues/1488), [#1533](https://github.com/ewels/MultiQC/issues/1533))
  - Clarify general statistics table header for length
- **goleft/indexcov**
  - Fix `ZeroDivisionError` if no bins are found ([#1586](https://github.com/ewels/MultiQC/issues/1586))
- **HiCPro**
  - Better handling of errors when expected data keys are not found ([#1366](https://github.com/ewels/MultiQC/issues/1366))
- **Lima**
  - Move samples that have been renamed using `--replace-names` into the _General Statistics_ table ([#1483](https://github.com/ewels/MultiQC/pull/1483))
- **miRTrace**
  - Replace hardcoded RGB colours with Hex to avoid errors with newer versions of matplotlib ([#1263](https://github.com/ewels/MultiQC/pull/1263))
- **Mosdepth**
  - Fixed issue [#1568](https://github.com/ewels/MultiQC/issues/1568)
  - Fixed a bug when reporting per contig coverage
- **Picard**
  - Update `ExtractIlluminaBarcodes` to recognise more log patterns in newer versions of Picard ([#1611](https://github.com/ewels/MultiQC/pull/1611))
- **Qualimap**
  - Fix `ZeroDivisionError` in `QM_RNASeq` and skip genomic origins plot if no aligned reads are found ([#1492](https://github.com/ewels/MultiQC/issues/1492))
- **QUAST**
  - Clarify general statistics table header for length
- **RSeQC**
  - Fixed minor bug in new TIN parsing where the sample name was not being correctly cleaned ([#1484](https://github.com/ewels/MultiQC/issues/1484))
  - Fixed bug in the `junction_saturation` submodule ([#1582](https://github.com/ewels/MultiQC/issues/1582))
  - Fixed bug where empty files caused `tin` submodule to crash ([#1604](https://github.com/ewels/MultiQC/issues/1604))
  - Fix bug in `read_distribution` for samples with zero tags ([#1571](https://github.com/ewels/MultiQC/issues/1571))
- **Sambamba**
  - Fixed issue with a change in the format of output from `sambamba markdup` 0.8.1 ([#1617](https://github.com/ewels/MultiQC/issues/1617))
- **Skewer**
  - Fix `ZeroDivisionError` if no available reads are found ([#1622](https://github.com/ewels/MultiQC/issues/1622))
- **Somalier**
  - Plot scaled X depth instead of mean for _Sex_ plot ([#1546](https://github.com/ewels/MultiQC/issues/1546))
- **VEP**
  - Handle table cells containing `-` instead of numbers ([#1597](https://github.com/ewels/MultiQC/issues/1597))

## [MultiQC v1.11](https://github.com/ewels/MultiQC/releases/tag/v1.11) - 2021-07-05

### MultiQC new features

- New interactive slider controls for controlling heatmap colour scales ([#1427](https://github.com/ewels/MultiQC/issues/1427))
- Added new `--replace-names` / config `sample_names_replace` option to replace sample names during report generation
- Added `use_filename_as_sample_name` config option / `--fn_as_s_name` command line flag ([#949](https://github.com/ewels/MultiQC/issues/949), [#890](https://github.com/ewels/MultiQC/issues/890), [#864](https://github.com/ewels/MultiQC/issues/864), [#998](https://github.com/ewels/MultiQC/issues/998), [#1390](https://github.com/ewels/MultiQC/issues/1390))
  - Forces modules to use the log filename for the sample identifier, even if the module usually takes this from the file contents
  - Required a change to the `clean_s_name()` function arguments. All core MultiQC modules updated to reflect this.
  - Should be backwards compatible for custom modules. To adopt new behaviour, supply `f` instead of `f["root"]` as the second argument.
  - See the documenation for details: [Using log filenames as sample names](https://multiqc.info/docs/#using-log-filenames-as-sample-names) and [Custom sample names](https://multiqc.info/docs/#custom-sample-names).

### MultiQC updates

- Make the module crash tracebacks much prettier using `rich`
- Refine the cli log output a little (nicely formatted header line + drop the `[INFO]`)
- Added docs describing tools for downstream analysis of MultiQC outputs.
- Added CI tests for Python 3.9, pinned `networkx` package to `>=2.5.1` ([#1413](https://github.com/ewels/MultiQC/issues/1413))
- Added patterns to `config.fn_ignore_paths` to avoid error with parsing installation dir / singularity cache ([#1416](https://github.com/ewels/MultiQC/issues/1416))
- Print a log message when flat-image plots are used due to sample size surpassing `plots_flat_numseries` config ([#1254](https://github.com/ewels/MultiQC/issues/1254))
- Fix the `mqc_colours` util function to lighten colours even when passing categorical or single-length lists.
- Bugfix for Custom Content, using YAML configuration (eg. section headers) for images should now work

### New Modules

- [**BclConvert**](https://support.illumina.com/sequencing/sequencing_software/bcl-convert.html)
  - Tool that converts / demultiplexes Illumina Binary Base Call (BCL) files to FASTQ files
- [**Bustools**](https://bustools.github.io/)
  - Tools for working with BUS files
- [**ccs**](https://github.com/PacificBiosciences/ccs)
  - Generate highly accurate single-molecule consensus reads from PacBio data
- [**GffCompare**](https://ccb.jhu.edu/software/stringtie/gffcompare.shtml)
  - GffCompare can annotate and estimate accuracy of one or more GFF files compared with a reference annotation.
- [**Lima**](https://github.com/PacificBiosciences/barcoding)
  - The PacBio Barcode Demultiplexer
- [**NanoStat**](https://github.com/wdecoster/nanostat)
  - Calculate various statistics from a long read sequencing datasets
- [**ODGI**](https://github.com/pangenome/odgi)
  - Optimized dynamic genome/graph implementation
- [**Pangolin**](https://github.com/cov-lineages/pangolin)
  - Added MultiQC support for Pangolin, the tool that determines SARS-CoV-2 lineages
- [**Sambamba Markdup**](https://lomereiter.github.io/sambamba/docs/sambamba-markdup.html)
  - Added MultiQC module to add duplicate rate calculated by Sambamba Markdup.
- [**Snippy**](https://github.com/tseemann/snippy)
  - Rapid haploid variant calling and core genome alignment.
- [**VEP**](https://www.ensembl.org/info/docs/tools/vep/index.html)
  - Added MultiQC module to add summary statistics of Ensembl VEP annotations.
  - Handle error from missing variants in VEP stats file. ([#1446](https://github.com/ewels/MultiQC/issues/1446))

### Module feature additions

- **Cutadapt**
  - Added support for linked adapters [#1329](https://github.com/ewels/MultiQC/issues/1329)]
  - Parse whether trimming was 5' or 3' for _Lengths of Trimmed Sequences_ plot where possible
- **Mosdepth**
  - Include or exclude contigs based on patterns for coverage-per-contig plots
- **Picard**
  - Add support for `CollectIlluminaBasecallingMetrics`, `CollectIlluminaLaneMetrics`, `ExtractIlluminaBarcodes` and `MarkIlluminaAdapters` ([#1336](https://github.com/ewels/MultiQC/pull/1336))
  - New `insertsize_xmax` configuration option to limit the plotted maximum insert size for `InsertSizeMetrics`
- **Qualimap**
  - Added new percentage coverage plot in `QM_RNASeq` ([#1258](https://github.com/ewels/MultiQC/issues/1258))
- **RSeQC**
  - Added a long-requested submodule to support showing the [**TIN**](http://rseqc.sourceforge.net/#tin-py) (Transcript Integrity Number) ([#737](https://github.com/ewels/MultiQC/issues/737))

### Module updates

- **biscuit**
  - Duplicate Rate and Cytosine Retention tables are now bargraphs.
  - Refactor code to only calculate alignment statistics once.
  - Fixed bug where cytosine retentions values would not be properly read if in scientific notation.
- **bcl2fastq**
  - Added sample name cleaning so that prepending directories with the `-d` flag works properly.
- **Cutadapt**
  - Plot filtered reads even when no filtering category is found ([#1328](https://github.com/ewels/MultiQC/issues/1328))
  - Don't take the last command line string for the sample name if it looks like a command-line flag ([#949](https://github.com/ewels/MultiQC/issues/949))
- **Dragen**
  - Handled MultiQC crashing when run on single-end output from Dragen ([#1374](https://github.com/ewels/MultiQC/issues/1374))
- **fastp**
  - Handle a `ZeroDivisionError` if there are zero reads ([#1444](https://github.com/ewels/MultiQC/issues/1444))
- **FastQC**
  - Added check for if `overrepresented_sequences` is missing from reports ([#1281](https://github.com/ewels/MultiQC/issues/1444))
- **Flexbar**
  - Fixed bug where reports with 0 reads would crash MultiQC ([#1407](https://github.com/ewels/MultiQC/issues/1407))
- **Kraken**
  - Handle a `ZeroDivisionError` if there are zero reads ([#1440](https://github.com/ewels/MultiQC/issues/1440))
  - Updated search patterns to handle edge case ([#1428](https://github.com/ewels/MultiQC/issues/1428))
- **Mosdepth**
  - Show barplot instead of line graph for coverage-per-contig plot if there is only one contig.
- **Picard**
  - `RnaSeqMetrics` - fix assignment barplot labels to say bases instead of reads ([#1408](https://github.com/ewels/MultiQC/issues/1408))
  - `CrosscheckFingerprints` - fix bug where LOD threshold was not detected when invoked with "new" picard cli style. fixed formatting bug ([#1414](https://github.com/ewels/MultiQC/issues/1414))
  - Made checker for comma as decimal separator in `HsMetrics` more robust ([#1296](https://github.com/ewels/MultiQC/issues/1296))
- **qc3C**
  - Updated module to not fail on older field names.
- **Qualimap**
  - Fixed wrong units in tool tip label ([#1258](https://github.com/ewels/MultiQC/issues/1258))
- **QUAST**
  - Fixed typo causing wrong number of contigs being displayed ([#1442](https://github.com/ewels/MultiQC/issues/1442))
- **Sentieon**
  - Handled `ZeroDivisionError` when input files have zero reads ([#1420](https://github.com/ewels/MultiQC/issues/1420))
- **RSEM**
  - Handled `ZeroDivisionError` when input files have zero reads ([#1040](https://github.com/ewels/MultiQC/issues/1040))
- **RSeQC**
  - Fixed double counting of some categories in `read_distribution` bar graph. ([#1457](https://github.com/ewels/MultiQC/issues/1457))

## [MultiQC v1.10.1](https://github.com/ewels/MultiQC/releases/tag/v1.10.1) - 2021-04-01

### MultiQC updates

- Dropped the `Skipping search pattern` log message from a warning to debug
- Moved directory prepending with `-d` back to before sample name cleaning (as it was before v1.7) ([#1264](https://github.com/ewels/MultiQC/issues/1264))
- If linegraph plot data goes above `ymax`, only _discard_ the data if the line doesn't come back again ([#1257](https://github.com/ewels/MultiQC/issues/1257))
- Allow scientific notation numbers in colour scheme generation
  - Fixed bug with very small minimum numbers that only revelead itself after a bugfix done in the v1.10 release
- Allow `top_modules` to be specified as empty dicts ([#1274](https://github.com/ewels/MultiQC/issues/1274))
- Require at least `rich` version `9.4.0` to avoid `SpinnerColumn` `AttributeError` ([#1393](https://github.com/ewels/MultiQC/issues/1393))
- Properly ignore `.snakemake` folders as intended ([#1395](https://github.com/ewels/MultiQC/issues/1395))

#### Module updates

- **bcftools**
  - Fixed bug where `QUAL` value `.` would crash MultiQC ([#1400](https://github.com/ewels/MultiQC/issues/1400))
- **bowtie2**
  - Fix bug where HiSAT2 paired-end bar plots were missing unaligned reads ([#1230](https://github.com/ewels/MultiQC/issues/1230))
- **Deeptools**
  - Handle `plotProfile` data where no upstream / downstream regions have been calculated around genes ([#1317](https://github.com/ewels/MultiQC/issues/1317))
  - Fix `IndexError` caused by mysterious `-1` in code.. ([#1275](https://github.com/ewels/MultiQC/issues/1275))
- **FastQC**
  - Replace `NaN` with `0` in the _Per Base Sequence Content_ plot to avoid crashing the plot ([#1246](https://github.com/ewels/MultiQC/issues/1246))
- **Picard**
  - Fixed bug in `ValidateSamFile` module where additional whitespace at the end of the file would cause MultiQC to crash ([#1397](https://github.com/ewels/MultiQC/issues/1397))
- **Somalier**
  - Fixed bug where using sample name cleaning in a config would trigger a `KeyError` ([#1234](https://github.com/ewels/MultiQC/issues/1234))

## [MultiQC v1.10](https://github.com/ewels/MultiQC/releases/tag/v1.10) - 2021-03-08

### Update for developers: Code linting

This is a big change for MultiQC developers. I have added automated code formatting and code linting
(style checks) to MultiQC. This helps to keep the MultiQC code base consistent despite having many
contributors and helps me to review pull-requests without having to consider whitespace.

Specifically, MultiQC now uses three main tools:

- [Black](https://github.com/psf/black) - Python Code
- [Prettier](https://prettier.io/) - Everything else (almost)
- [markdownlint-cli](https://github.com/igorshubovych/markdownlint-cli) - Stricter markdown rules

**All developers must run these tools when submitting changes via Pull-Requests!**
Automated CI tests now run with GitHub actions to check that all files pass the above tests.
If any files do not, that test will fail giving a red :x: next to the pull request.

For further information, please see the [documentation](https://multiqc.info/docs/#coding-with-multiqc).

### MultiQC updates

#### New MultiQC Features

- `--sample-filters` now also accepts `show_re` and `hide_re` in addition to `show` and `hide`. The `_re` options use regex, while the "normal" options use globbing.
- MultiQC config files now work with `.yml` file extension as well as `.yaml`
  - `.yaml` will take preference if both found.
- Section comments can now also be added for _General Statistics_
  - `section_comments: { general_stats: "My comment" }`
- New table header config option `bgcols` allows background colours for table cells with categorical data.
- New table header config options `cond_formatting_rules` and `cond_formatting_colours`
  - Comparable functionality to user config options `table_cond_formatting_rules` and `table_cond_formatting_colours`,
    allowes module developers to format table cell values as labels.
- New CI test looks for git merge markers in files
- Beautiful new [progress bar](https://rich.readthedocs.io/en/stable/progress.html) from the amazing [willmcgugan/rich](https://github.com/willmcgugan/rich) package.
- Added a bunch of new default sample name trimming suffixes ([see `8ac5c7b`](https://github.com/ewels/MultiQC/commit/8ac5c7b6e4ea6003ca2c9b681953ab3f22c5dd66))
- Added `timeout-minutes: 10` to the CI test workflow to check that changes aren't negatively affecting run time too much.
- New table header option `bars_zero_centrepoint` to treat `0` as zero width bars and plot bar length based on absolute values

#### New Modules

- [**EigenStratDatabaseTools**](https://github.com/TCLamnidis/EigenStratDatabaseTools)
  - Added MultiQC module to report SNP coverages from `eigenstrat_snp_coverage.py` in the general stats table.
- [**HOPS**](https://www.github.com/rhubler/HOPS)
  - Post-alignment ancient DNA analysis tool for MALT
- [**JCVI**](https://github.com/tanghaibao/jcvi)
  - Computes statistics on genome annotation.
- [**ngsderive**](https://github.com/stjudecloud/ngsderive)
  - Forensic analysis tool useful in backwards computing information from next-generation sequencing data.
- [**OptiType**](https://github.com/FRED-2/OptiType)
  - Precision HLA typing from next-generation sequencing data
- [**PURPLE**](https://github.com/hartwigmedical/hmftools/tree/master/purity-ploidy-estimator)
  - A purity, ploidy and copy number estimator for whole genome tumor data
- [**Pychopper**](https://github.com/nanoporetech/pychopper)
  - Identify, orient and trim full length Nanopore cDNA reads
- [**qc3C**](https://github.com/cerebis/qc3C)
  - Reference-free QC of Hi-C sequencing data
- [**Sentieon**](https://www.sentieon.com/products/)
  - Submodules added to catch Picard-based QC metrics files

#### Module updates

- **DRAGEN**
  - Fix issue where missing out fields could crash the module ([#1223](https://github.com/ewels/MultiQC/issues/1223))
  - Added support for whole-exome / targetted data ([#1290](https://github.com/ewels/MultiQC/issues/1290))
- **featureCounts**
  - Add support for output from [Rsubread](https://bioconductor.org/packages/release/bioc/html/Rsubread.html) ([#1022](https://github.com/ewels/MultiQC/issues/1022))
- **fgbio**
  - Fix `ErrorRateByReadPosition` to calculate `ymax` not just on the overall `error_rate`, but also specific base errors (ex. `a_to_c_error_rate`, `a_to_g_error_rate`, ...). ([#1215](https://github.com/ewels/MultiQC/pull/1251))
  - Fix `ErrorRateByReadPosition` plotted line names to no longer concatenate multiple read identifiers and no longer have off-by-one read numbering (ex. `Sample1_R2_R3` -> `Sample1_R2`) ([#[1304](https://github.com/ewels/MultiQC/pull/1304))
- **Fastp**
  - Fixed description for duplication rate (pre-filtering, not post) ([#[1313](https://github.com/ewels/MultiQC/pull/1313))
- **GATK**
  - Add support for the creation of a "Reported vs Empirical Quality" graph to the Base Recalibration module.
- **hap.py**
  - Updated module to plot both SNP and INDEL stats ([#1241](https://github.com/ewels/MultiQC/issues/1241))
- **indexcov**
  - Fixed bug when making the PED file plots ([#1265](https://github.com/ewels/MultiQC/issues/1265))
- **interop**
  - Added the `% Occupied` metric to `Read Metrics per Lane` table which is reported for NovaSeq and iSeq platforms.
- **Kaiju**
  - Fixed bug affecting inputs with taxa levels other than Phylum ([#1217](https://github.com/ewels/MultiQC/issues/1217))
  - Rework barplot, add top 5 taxons ([#1219](https://github.com/ewels/MultiQC/issues/1219))
- **Kraken**
  - Fix `ZeroDivisionError` ([#1276](https://github.com/ewels/MultiQC/issues/1276))
  - Add distinct minimizer heatmap for KrakenUniq style duplication information ([#1333](https://github.com/ewels/MultiQC/pull/1380))
- **MALT**
  - Fix y-axis labelling in bargraphs
- **MACS2**
  - Add number of peaks to the _General Statistics_ table.
- **mosdepth**
  - Enable prepending of directory to sample names
  - Display contig names in _Coverage per contig_ plot tooltip
- **Picard**
  - Fix `HsMetrics` bait percentage columns ([#1212](https://github.com/ewels/MultiQC/issues/1212))
  - Fix `ConvertSequencingArtifactToOxoG` files not being found ([#1310](https://github.com/ewels/MultiQC/issues/1310))
  - Make `WgsMetrics` histogram smoothed if more than 1000 data points (avoids huge plots that crash the browser)
  - Multiple new config options for `WgsMetrics` to customise coverage histogram and speed up MultiQC with very high coverage files.
  - Add additional datasets to Picard Alignment Summary ([#1293](https://github.com/ewels/MultiQC/issues/1293))
  - Add support for `CrosscheckFingerprints` ([#1327](https://github.com/ewels/MultiQC/issues/1327))
- **PycoQC**
  - Log10 x-axis for _Read Length_ plot ([#1214](https://github.com/ewels/MultiQC/issues/1214))
- **Rockhopper**
  - Fix issue with parsing genome names in Rockhopper summary files ([#1333](https://github.com/ewels/MultiQC/issues/1333))
  - Fix issue properly parsing multiple samples within a single Rockhopper summary file
- **Salmon**
  - Only try to generate a plot for fragment length if the data was found.
- **verifyBamID**
  - Fix `CHIP` value detection ([#1316](https://github.com/ewels/MultiQC/pull/1316)).

#### New Custom Content features

- General Stats custom content now gives a log message
- If `id` is not set in `JSON` or `YAML` files, it defaults to the sample name instead of just `custom_content`
- Data from `JSON` or `YAML` now has `data` keys (sample names) run through the `clean_s_name()` function to apply sample name cleanup
- Fixed minor bug which caused custom content YAML files with a string `data` type to not be parsed

#### Bug Fixes

- Disable preservation of timestamps / modes when copying temp report files, to help issues with network shares ([#1333](https://github.com/ewels/MultiQC/issues/1333))
- Fixed MatPlotLib warning: `FixedFormatter should only be used together with FixedLocator`
- Fixed long-standing min/max bug with shared minimum values for table columns using `shared_key`
- Made table colour schemes work with negative numbers (don't strip `-` from values when making scheme)

## [MultiQC v1.9](https://github.com/ewels/MultiQC/releases/tag/v1.9) - 2020-05-30

#### Dropped official support for Python 2

Python 2 had its [official sunset date](https://www.python.org/doc/sunset-python-2/)
on January 1st 2020, meaning that it will no longer be developed by the Python community.
Part of the [python.org statement](https://www.python.org/doc/sunset-python-2/) reads:

> That means that we will not improve it anymore after that day,
> even if someone finds a security problem in it.
> You should upgrade to Python 3 as soon as you can.

[Very many Python packages no longer support Python 2](https://python3statement.org/)
and it whilst the MultiQC code is currently compatible with both Python 2 and Python 3,
it is increasingly difficult to maintain compatibility with the dependency packages it
uses, such as MatPlotLib, numpy and more.

As of MultiQC version 1.9, **Python 2 is no longer officially supported**.
Automatic CI tests will no longer run with Python 2 and Python 2 specific workarounds
are no longer guaranteed.

Whilst it may be possible to continue using MultiQC with Python 2 for a short time by
pinning dependencies, MultiQC compatibility for Python 2 will now slowly drift and start
to break. If you haven't already, **you need to switch to Python 3 now**.

#### New MultiQC Features

- Now using [GitHub Actions](https://github.com/features/actions) for all CI testing
  - Dropped Travis and AppVeyor, everything is now just on GitHub
  - Still testing on both Linux and Windows, with multiple versions of Python
  - CI tests should now run automatically for anyone who forks the MultiQC repository
- Linting with `--lint` now checks line graphs as well as bar graphs
- New `gathered` template with no tool name sections ([#1119](https://github.com/ewels/MultiQC/issues/1119))
- Added `--sample-filters` option to add _show_/_hide_ buttons at the top of the report ([#1125](https://github.com/ewels/MultiQC/issues/1125))
  - Buttons control the report toolbox Show/Hide tool, filtering your samples
  - Allows reports to be pre-configured based on a supplied list of sample names at report-generation time.
- Line graphs can now have `Log10` buttons (same functionality as bar graphs)
- Importing and running `multiqc` in a script is now a _little_ Better
  - `multiqc.run` now returns the `report` and `config` as well as the exit code. This means that you can explore the MultiQC run time a little in the Python environment.
  - Much more refactoring is needed to make MultiQC as useful in Python scripts as it could be. Watch this space.
- If a custom module `anchor` is set using `module_order`, it's now used a bit more:
  - Prefixed to module _section_ IDs
  - Appended to files saved in `multiqc_data`
  - Should help to prevent duplicates requiring `-1` suffixes when running a module multiple times
- New heatmap plot config options `xcats_samples` and `ycats_samples`
  - If set to `False`, the report toolbox options (_highlight_, _rename_, _show/hide_) do not affect that axis.
  - Means that the _Show only matching samples_ report toolbox option works on FastQC Status Checks, for example ([#1172](https://github.com/ewels/MultiQC/issues/1172))
- Report header time and analysis paths can now be hidden
  - New config options `show_analysis_paths` and `show_analysis_time` ([#1113](https://github.com/ewels/MultiQC/issues/1113))
- New search pattern key `skip: true` to skip specific searches when modules look for a lot of different files (eg. Picard).
- New `--profile-runtime` command line option (`config.profile_runtime`) to give analysis of how long the report takes to be generated
  - Plots of the file search results and durations are added to the end of the MultiQC report as a special module called _Run Time_
  - A summary of the time taken for the major stages of MultiQC execution are printed to the command line log.
- New table config option `only_defined_headers`
  - Defaults to `true`, set to `false` to also show any data columns that are not defined as headers
  - Useful as allows table-wide defaults to be set with column-specific overrides
- New `module` key allowed for `config.extra_fn_clean_exts` and `config.fn_clean_exts`
  - Means you can limit the action of a sample name cleaning pattern to specific MultiQC modules ([#905](https://github.com/ewels/MultiQC/issues/905))

#### New Custom Content features

- Improve support for HTML files - now just end your HTML filename with `_mqc.html`
  - Native handling of HTML snippets as files, no MultiQC config or YAML file required.
  - Also with embedded custom content configuration at the start of the file as a HTML comment.
- Add ability to group custom-content files into report sections
  - Use the new `parent_id`, `parent_name` and `parent_description` config keys to group content together like a regular module ([#1008](https://github.com/ewels/MultiQC/issues/1008))
- Custom Content files can now be configured using `custom_data`, without giving search patterns or data
  - Allows you to set descriptions and nicer titles for images and other 'blunt' data types in reports ([#1026](https://github.com/ewels/MultiQC/issues/1026))
  - Allows configuration of custom content separately from files themselves (`tsv`, `csv`, `txt` formats) ([#1205](https://github.com/ewels/MultiQC/issues/1205))

#### New Modules

- [**DRAGEN**](https://www.illumina.com/products/by-type/informatics-products/dragen-bio-it-platform.html)
  - Illumina Bio-IT Platform that uses FPGA for secondary NGS analysis
- [**iVar**](https://github.com/andersen-lab/ivar)
  - Added support for iVar: a computational package that contains functions broadly useful for viral amplicon-based sequencing.
- [**Kaiju**](http://kaiju.binf.ku.dk/)
  - Fast and sensitive taxonomic classification for metagenomics
- [**Kraken**](https://ccb.jhu.edu/software/kraken2/)
  - K-mer matching tool for taxonomic classification. Module plots bargraph of counts for top-5 hits across each taxa rank. General stats summary.
- [**MALT**](https://uni-tuebingen.de/fakultaeten/mathematisch-naturwissenschaftliche-fakultaet/fachbereiche/informatik/lehrstuehle/algorithms-in-bioinformatics/software/malt/)
  - Megan Alignment Tool: Metagenomics alignment tool.
- [**miRTop**](https://github.com/miRTop/mirtop)
  - Command line tool to annotate miRNAs with a standard mirna/isomir naming (mirGFF3)
  - Module started by [@oneillkza](https://github.com/oneillkza/) and completed by [@FlorianThibord](https://github.com/FlorianThibord/)
- [**MultiVCFAnalyzer**](https://github.com/alexherbig/multivcfanalyzer)
  - Combining multiple VCF files into one coherent report and format for downstream analysis.
- **Picard** - new submodules for `QualityByCycleMetrics`, `QualityScoreDistributionMetrics` & `QualityYieldMetrics`
  - See [#1116](https://github.com/ewels/MultiQC/issues/1114)
- [**Rockhopper**](https://cs.wellesley.edu/~btjaden/Rockhopper/)
  - RNA-seq tool for bacteria, includes bar plot showing where features map.
- [**Sickle**](https://github.com/najoshi/sickle)
  - A windowed adaptive trimming tool for FASTQ files using quality
- [**Somalier**](https://github.com/brentp/somalier)
  - Relatedness checking and QC for BAM/CRAM/VCF for cancer, DNA, BS-Seq, exome, etc.
- [**VarScan2**](https://github.com/dkoboldt/varscan)
  - Variant calling and somatic mutation/CNV detection for next-generation sequencing data

#### Module updates

- **BISCUIT**
  - Major rewrite to work with new BISCUIT QC script (BISCUIT `v0.3.16+`)
    - This change breaks backwards-compatability with previous BISCUIT versions. If you are unable to upgrade BISCUIT, please use MultiQC v1.8.
  - Fixed error when missing data in log files ([#1101](https://github.com/ewels/MultiQC/issues/1101))
- **bcl2fastq**
  - Samples with multiple library preps (i.e barcodes) will now be handled correctly ([#1094](https://github.com/ewels/MultiQC/issues/1094))
- **BUSCO**
  - Updated log search pattern to match new format in v4 with auto-lineage detection option ([#1163](https://github.com/ewels/MultiQC/issues/1163))
- **Cutadapt**
  - New bar plot showing the proportion of reads filtered out for different criteria (eg. _too short_, _too many Ns_) ([#1198](https://github.com/ewels/MultiQC/issues/1198))
- **DamageProfiler**
  - Removes redundant typo in init name. This makes referring to the module's column consistent with other modules when customising general stats table.
- **DeDup**
  - Updates plots to make compatible with 0.12.6
  - Fixes reporting errors - barplot total represents _mapped_ reads, not total reads in BAM file
  - New: Adds 'Post-DeDup Mapped Reads' column to general stats table.
- **FastQC**
  - Fixed tooltip text in _Sequence Duplication Levels_ plot ([#1092](https://github.com/ewels/MultiQC/issues/1092))
  - Handle edge-case where a FastQC report was for an empty file with 0 reads ([#1129](https://github.com/ewels/MultiQC/issues/1129))
- **FastQ Screen**
  - Don't skip plotting `% No Hits` even if it's `0%` ([#1126](https://github.com/ewels/MultiQC/issues/1126))
  - Refactor parsing code. Avoids error with `-0.00 %Unmapped` ([#1126](https://github.com/ewels/MultiQC/issues/1126))
  - New plot for _Bisulfite Reads_, if data is present
  - Categories in main plot are now sorted by the total read count and hidden if 0 across all samples
- **fgbio**
  - New: Plot error rate by read position from `ErrorRateByReadPosition`
  - GroupReadsByUmi plot can now be toggled to show relative percents ([#1147](https://github.com/ewels/MultiQC/pull/1147))
- **FLASh**
  - Logs not reporting innie and outine uncombined pairs now plot combined pairs instead ([#1173](https://github.com/ewels/MultiQC/issues/1173))
- **GATK**
  - Made parsing for VariantEval more tolerant, so that it will work with output from the tool when run in different modes ([#1158](https://github.com/ewels/MultiQC/issues/1158))
- **MTNucRatioCalculator**
  - Fixed misleading value suffix in general stats table
- **Picard MarkDuplicates**
  - **Major change** - previously, if multiple libraries (read-groups) were found then only the first would be used and all others ignored. Now, values from all libraries are merged and `PERCENT_DUPLICATION` and `ESTIMATED_LIBRARY_SIZE` are recalculated. Libraries can be kept as separate samples with a new MultiQC configuration option - `picard_config: markdups_merge_multiple_libraries: False`
  - **Major change** - Updated `MarkDuplicates` bar plot to double the read-pair counts, so that the numbers stack correctly. ([#1142](https://github.com/ewels/MultiQC/issues/1142))
- **Picard HsMetrics**
  - Updated large table to use columns specified in the MultiQC config. See [docs](https://multiqc.info/docs/#hsmetrics). ([#831](https://github.com/ewels/MultiQC/issues/831))
- **Picard WgsMetrics**
  - Updated parsing code to recognise new java class string ([#1114](https://github.com/ewels/MultiQC/issues/1114))
- **QualiMap**
  - Fixed QualiMap mean coverage calculation [#1082](https://github.com/ewels/MultiQC/issues/1082), [#1077](https://github.com/ewels/MultiQC/issues/1082)
- **RSeqC**
  - Support added for output from `geneBodyCoverage2.py` script ([#844](https://github.com/ewels/MultiQC/issues/844))
  - Single sample view in the _"Junction saturation"_ plot now works with the toolbox properly _(rename, hide, highlight)_ ([#1133](https://github.com/ewels/MultiQC/issues/1133))
- **RNASeQC2**
  - Updated to handle the parsing metric files from the [newer rewrite of RNA-SeqQC](https://github.com/broadinstitute/rnaseqc).
- **Samblaster**
  - Improved parsing to handle variable whitespace ([#1176](https://github.com/ewels/MultiQC/issues/1176))
- **Samtools**
  - Removes hardcoding of general stats column names. This allows column names to indicate when a module has been run twice ([https://github.com/ewels/MultiQC/issues/1076](https://github.com/ewels/MultiQC/issues/1076)).
  - Added an observed over expected read count plot for `idxstats` ([#1118](https://github.com/ewels/MultiQC/issues/1118))
  - Added additional (by default hidden) column for `flagstat` that displays number total number of reads in a bam
- **sortmerna**
  - Fix the bug for the latest sortmerna version 4.2.0 ([#1121](https://github.com/ewels/MultiQC/issues/1121))
- **sexdeterrmine**
  - Added a scatter plot of relative X- vs Y-coverage to the generated report.
- **VerifyBAMID**
  - Allow files with column header `FREEMIX(alpha)` ([#1112](https://github.com/ewels/MultiQC/issues/1112))

#### Bug Fixes

- Added a new test to check that modules work correctly with `--ignore-samples`. A lot of them didn't:
  - `Mosdepth`, `conpair`, `Qualimap BamQC`, `RNA-SeQC`, `GATK BaseRecalibrator`, `SNPsplit`, `SeqyClean`, `Jellyfish`, `hap.py`, `HOMER`, `BBMap`, `DeepTools`, `HiCExplorer`, `pycoQC`, `interop`
  - These modules have now all been fixed and `--ignore-samples` should work as you expect for whatever data you have.
- Removed use of `shutil.copy` to avoid problems with working on multiple filesystems ([#1130](https://github.com/ewels/MultiQC/issues/1130))
- Made folder naming behaviour of `multiqc_plots` consistent with `multiqc_data`
  - Incremental numeric suffixes now added if folder already exists
  - Plots folder properly renamed if using `-n`/`--filename`
- Heatmap plotting function is now compatible with MultiQC toolbox `hide` and `highlight` ([#1136](https://github.com/ewels/MultiQC/issues/1136))
- Plot config `logswitch_active` now works as advertised
- When running MultiQC modules several times, multiple data files are now created instead of overwriting one another ([#1175](https://github.com/ewels/MultiQC/issues/1175))
- Fixed minor bug where tables could report negative numbers of columns in their header text
- Fixed bug where numeric custom content sample names could trigger a `TypeError` ([#1091](https://github.com/ewels/MultiQC/issues/1091))
- Fixed custom content bug HTML data in a config file would trigger a `ValueError` ([#1071](https://github.com/ewels/MultiQC/issues/1071))
- Replaced deprecated 'warn()' with 'warning()' of the logging module
- Custom content now supports `section_extra` config key to add custom HTML after description.
- Barplots with `ymax` set now ignore this when you click the _Percentages_ tab.

## [MultiQC v1.8](https://github.com/ewels/MultiQC/releases/tag/v1.8) - 2019-11-20

#### New Modules

- [**fgbio**](http://fulcrumgenomics.github.io/fgbio/)
  - Process family size count hist data from `GroupReadsByUmi`
- [**biobambam2**](https://github.com/gt1/biobambam2)
  - Added submodule for `bamsormadup` tool
  - Totally cheating - it uses Picard MarkDuplicates but with a custom search pattern and naming
- [**SeqyClean**](https://github.com/ibest/seqyclean)
  - Adds analysis for seqyclean files
- [**mtnucratio**](https://github.com/apeltzer/MTNucRatioCalculator)
  - Added little helper tool to compute mt to nuclear ratios for NGS data.
- [**mosdepth**](https://github.com/brentp/mosdepth)
  - fast BAM/CRAM depth calculation for WGS, exome, or targeted sequencing
- [**SexDetErrmine**](https://github.com/TCLamnidis/Sex.DetERRmine)
  - Relative coverage and error rate of X and Y chromosomes
- [**SNPsplit**](https://github.com/FelixKrueger/SNPsplit)
  - Allele-specific alignment sorting

#### Module updates

- **bcl2fastq**
  - Added handling of demultiplexing of more than 2 reads
  - Allow bcl2fastq to parse undetermined barcode information in situations when lane indexes do not start at 1
- **BBMap**
  - Support for scafstats output marked as not yet implemented in docs
- **DeDup**
  - Added handling clusterfactor and JSON logfiles
- **damageprofiler**
  - Added writing metrics to data output file.
- **DeepTools**
  - Fixed Python3 bug with int() conversion ([#1057](https://github.com/ewels/MultiQC/issues/1057))
  - Handle varied TES boundary labels in plotProfile ([#1011](https://github.com/ewels/MultiQC/issues/1011))
  - Fixed bug that prevented running on only plotProfile files when no other deepTools files found.
- **fastp**
  - Fix faulty column handling for the _after filtering_ Q30 rate ([#936](https://github.com/ewels/MultiQC/issues/936))
- **FastQC**
  - When including a FastQC section multiple times in one report, the Per Base Sequence Content heatmaps now behave as you would expect.
  - Added heatmap showing FastQC status checks for every section report across all samples
  - Made sequence content individual plots work after samples have been renamed ([#777](https://github.com/ewels/MultiQC/issues/777))
  - Highlighting samples from status - respect chosen highlight colour in the toolbox ([#742](https://github.com/ewels/MultiQC/issues/742))
- **FastQ Screen**
  - When including a FastQ Screen section multiple times in one report, the plots now behave as you would expect.
  - Fixed MultiQC linting errors
- **fgbio**
  - Support the new output format of `ErrorRateByReadPosition` first introduced in version `1.3.0`, as well as the old output format.
- **GATK**
  - Refactored BaseRecalibrator code to be more consistent with MultiQC Python style
  - Handle zero count errors in BaseRecalibrator
- **HiC Explorer**
  - Fixed bug where module tries to parse `QC_table.txt`, a new log file in hicexplorer v2.2.
  - Updated the format of the report to fits the changes which have been applied to the QC report of hicexplorer v3.3
  - Updated code to save parsed results to `multiqc_data`
- **HTSeq**
  - Fixed bug where module would crash if a sample had zero reads ([#1006](https://github.com/ewels/MultiQC/issues/1006))
- **LongRanger**
  - Added support for the LongRanger Align pipeline.
- **miRTrace**
  - Fixed bug where a sample in some plots was missed. ([#932](https://github.com/ewels/MultiQC/issues/932))
- **Peddy**
  - Fixed bug where sample name cleaning could lead to error. ([#1024](https://github.com/ewels/MultiQC/issues/1024))
  - All plots (including _Het Check_ and _Sex Check_) now hidden if no data
- **Picard**
  - Modified `OxoGMetrics` so that it will find files created with GATK `CollectMultipleMetrics` and `ConvertSequencingArtifactToOxoG`.
- **QoRTs**
  - Fixed bug where `--dirs` broke certain input files. ([#821](https://github.com/ewels/MultiQC/issues/821))
- **Qualimap**
  - Added in mean coverage computation for general statistics report
  - Creates now tables of collected data in `multiqc_data`
- **RNA-SeQC**
  - Updated broken URL link
- **RSeQC**
  - Fixed bug where Junction Saturation plot when clicking a single sample was mislabelling the lines.
  - When including a RSeQC section multiple times in one report, clicking Junction Saturation plot now behaves as you would expect.
  - Fixed bug where exported data in `multiqc_rseqc_read_distribution.txt` files had incorrect values for `_kb` fields ([#1017](https://github.com/ewels/MultiQC/issues/1017))
- **Samtools**
  - Utilize in-built `read_count_multiplier` functionality to plot `flagstat` results more nicely
- **SnpEff**
  - Increased the default summary csv file-size limit from 1MB to 5MB.
- **Stacks**
  - Fixed bug where multi-population sum stats are parsed correctly ([#906](https://github.com/ewels/MultiQC/issues/906))
- **TopHat**
  - Fixed bug where TopHat would try to run with files from Bowtie2 or HiSAT2 and crash
- **VCFTools**
  - Fixed a bug where `tstv_by_qual.py` produced invalid json from infinity-values.
- **snpEff**
  - Added plot of effects

#### New MultiQC Features

- Added some installation docs for windows
- Added some docs about using MultiQC in bioinformatics pipelines
- Rewrote Docker image
  - New base image `czentye/matplotlib-minimal` reduces image size from ~200MB to ~80MB
  - Proper installation method ensures latest version of the code
  - New entrypoint allows easier command-line usage
- Support opening MultiQC on websites with CSP `script-src 'self'` with some sha256 exceptions
  - Plot data is no longer intertwined with javascript code so hashes stay the same
- Made `config.report_section_order` work for module sub-sections as well as just modules.
- New config options `exclude_modules` and `run_modules` to complement `-e` and `-m` cli flags.
- Command line output is now coloured by default :rainbow: (use `--no-ansi` to turn this off)
- Better launch comparability due to code refactoring by [@KerstenBreuer](https://github.com/KerstenBreuer) and [@ewels](https://github.com/ewels)
  - Windows support for base `multiqc` command
  - Support for running as a python module: `python -m multiqc .`
  - Support for running within a script: `import multiqc` and `multiqc.run('/path/to/files')`
- Config option `custom_plot_config` now works for bargraph category configs as well ([#1044](https://github.com/ewels/MultiQC/issues/1044))
- Config `table_columns_visible` can now be given a module namespace and it will hide all columns from that module ([#541](https://github.com/ewels/MultiQC/issues/541))

#### Bug Fixes

- MultiQC now ignores all `.md5` files
- Use `SafeLoader` for PyYaml load calls, avoiding recent warning messages.
- Hide `multiqc_config_example.yaml` in the `test` directory to stop people from using it without modification.
- Fixed matplotlib background colour issue (@epakarin - [#886](https://github.com/ewels/MultiQC/issues))
- Table rows that are empty due to hidden columns are now properly hidden on page load ([#835](https://github.com/ewels/MultiQC/issues/835))
- Sample name cleaning: All sample names are now truncated to their basename, without a path.
  - This includes for `regex` and `replace` (before was only the default `truncate`).
  - Only affects modules that take sample names from file contents, such as cutadapt.
  - See [#897](https://github.com/ewels/MultiQC/issues/897) for discussion.

## [MultiQC v1.7](https://github.com/ewels/MultiQC/releases/tag/v1.7) - 2018-12-21

#### New Modules

- [**BISCUIT**](https://github.com/zwdzwd/biscuit)
  - BISuilfite-seq CUI Toolkit
  - Module written by [@zwdzwd](https://github.com/zwdzwd/)
- [**DamageProfiler**](https://github.com/Integrative-Transcriptomics/DamageProfiler)
  - A tool to determine ancient DNA misincorporation rates.
  - Module written by [@apeltzer](https://github.com/apeltzer/)
- [**FLASh**](https://ccb.jhu.edu/software/FLASH/)
  - FLASH (Fast Length Adjustment of SHort reads)
  - Module written by [@pooranis](https://github.com/pooranis/)
- [**MinIONQC**](https://github.com/roblanf/minion_qc)
  - QC of reads from ONT long-read sequencing
  - Module written by [@ManavalanG](https://github.com/ManavalanG)
- [**phantompeakqualtools**](https://www.encodeproject.org/software/phantompeakqualtools)
  - A tool for informative enrichment and quality measures for ChIP-seq/DNase-seq/FAIRE-seq/MNase-seq data.
  - Module written by [@chuan-wang](https://github.com/chuan-wang/)
- [**Stacks**](http://catchenlab.life.illinois.edu/stacks/)
  - A software for analyzing restriction enzyme-based data (e.g. RAD-seq). Support for Stacks >= 2.1 only.
  - Module written by [@remiolsen](https://github.com/remiolsen/)

#### Module updates

- **AdapterRemoval**
  - Handle error when zero bases are trimmed. See [#838](https://github.com/ewels/MultiQC/issues/838).
- **Bcl2fastq**
  - New plot showing the top twenty of undetermined barcodes by lane.
  - Informations for R1/R2 are now separated in the General Statistics table.
  - SampleID is concatenate with SampleName because in Chromium experiments several sample have the same SampleName.
- **deepTools**
  - New PCA plots from the `plotPCA` function (written by [@chuan-wang](https://github.com/chuan-wang/))
  - New fragment size distribution plots from `bamPEFragmentSize --outRawFragmentLengths` (written by [@chuan-wang](https://github.com/chuan-wang/))
  - New correlation heatmaps from the `plotCorrelation` function (written by [@chuan-wang](https://github.com/chuan-wang/))
  - New sequence distribution profiles around genes, from the `plotProfile` function (written by [@chuan-wang](https://github.com/chuan-wang/))
  - Reordered sections
- **Fastp**
  - Fixed bug in parsing of empty histogram data. See [#845](https://github.com/ewels/MultiQC/issues/845).
- **FastQC**
  - Refactored _Per Base Sequence Content_ plots to show original underlying data, instead of calculating it from the page contents. Now shows original FastQC base-ranges and fixes 100% GC bug in final few pixels. See [#812](https://github.com/ewels/MultiQC/issues/812).
  - When including a FastQC section multiple times in one report, the summary progress bars now behave as you would expect.
- **FastQ Screen**
  - Don't hide genomes in the simple plot, even if they have zero unique hits. See [#829](https://github.com/ewels/MultiQC/issues/829).
- **InterOp**
  - Fixed bug where read counts and base pair yields were not displaying in tables correctly.
  - Number formatting for these fields can now be customised in the same way as with other modules, as described [in the docs](http://multiqc.info/docs/#number-base-multiplier)
- **Picard**
  - InsertSizeMetrics: You can now configure to what degree the insert size plot should be smoothed.
  - CollectRnaSeqMetrics: Add warning about missing rRNA annotation.
  - CollectRnaSeqMetrics: Add chart for counts/percentage of reads mapped to the correct strand.
  - Now parses VariantCallingMetrics reports. (Similar to GATK module's VariantEval.)
- **phantompeakqualtools**
  - Properly clean sample names
- **Trimmomatic**
  - Updated Trimmomatic module documentation to be more helpful
  - New option to use filenames instead of relying on the command line used. See [#864](https://github.com/ewels/MultiQC/issues/864).

#### New MultiQC Features

- Embed your custom images with a new Custom Content feature! Just add `_mqc` to the end of the filename for `.png`, `.jpg` or `.jpeg` files.
- Documentation for Custom Content reordered to make it a little more sane
- You can now add or override any config parameter for any MultiQC plot! See [the documentation](http://multiqc.info/docs/#customising-plots) for more info.
- Allow `table_columns_placement` config to work with table IDs as well as column namespaces. See [#841](https://github.com/ewels/MultiQC/issues/841).
- Improved visual spacing between grouped bar plots

#### Bug Fixes

- Custom content no longer clobbers `col1_header` table configs
- The option `--file-list` that refers to a text file with file paths to analyse will no longer ignore directory paths
- [Sample name directory prefixes](https://multiqc.info/docs/#sample-names-prefixed-with-directories) are now added _after_ cleanup.
- If a module is run multiple times in one report, it's CSS and JS files will only be included once (`default` template)

## [MultiQC v1.6](https://github.com/ewels/MultiQC/releases/tag/v1.6) - 2018-08-04

Some of these updates are thanks to the efforts of people who attended the [NASPM](https://twitter.com/NordicGenomics) 2018 MultiQC hackathon session. Thanks to everyone who attended!

#### New Modules

- [**fastp**](https://github.com/OpenGene/fastp)
  - An ultra-fast all-in-one FASTQ preprocessor (QC, adapters, trimming, filtering, splitting...)
  - Module started by [@florianduclot](https://github.com/florianduclot/) and completed by [@ewels](https://github.com/ewels/)
- [**hap.py**](https://github.com/Illumina/hap.py)
  - Hap.py is a set of programs based on htslib to benchmark variant calls against gold standard truth datasets
  - Module written by [@tsnowlan](https://github.com/tsnowlan/)
- [**Long Ranger**](https://support.10xgenomics.com/genome-exome/software/pipelines/latest/what-is-long-ranger)
  - Works with data from the 10X Genomics Chromium. Performs sample demultiplexing, barcode processing, alignment, quality control, variant calling, phasing, and structural variant calling.
  - Module written by [@remiolsen](https://github.com/remiolsen/)
- [**miRTrace**](https://github.com/friedlanderlab/mirtrace)
  - A quality control software for small RNA sequencing data.
  - Module written by [@chuan-wang](https://github.com/chuan-wang/)

#### Module updates

- **BCFtools**
  - New plot showing SNP statistics versus quality of call from bcftools stats ([@MaxUlysse](https://github.com/MaxUlysse) and [@Rotholandus](https://github.com/Rotholandus))
- **BBMap**
  - Support added for BBDuk kmer-based adapter/contaminant filtering summary stats ([@boulund](https://github.com/boulund)
- **FastQC**
  - New read count plot, split into unique and duplicate reads if possible.
  - Help text added for all sections, mostly copied from the excellent FastQC help.
  - Sequence duplication plot rescaled
- **FastQ Screen**
  - Samples in large-sample-number plot are now sorted alphabetically ([@hassanfa](https://github.com/hassanfa)
- **MACS2**
  - Output is now more tolerant of missing data (no plot if no data)
- **Peddy**
  - Background samples now shown in ancestry PCA plot ([@roryk](https://github.com/roryk))
  - New plot showing sex checks versus het ratios, supporting unknowns ([@oyvinev](https://github.com/oyvinev))
- **Picard**
  - New submodule to handle `ValidateSamFile` reports ([@cpavanrun](https://github.com/cpavanrun))
  - WGSMetrics now add the mean and standard-deviation coverage to the general stats table (hidden) ([@cpavanrun](https://github.com/cpavanrun))
- **Preseq**
  - New config option to plot preseq plots with unique old coverage on the y axis instead of read count
  - Code refactoring by [@vladsaveliev](https://github.com/vladsaveliev)
- **QUAST**
  - Null values (`-`) in reports now handled properly. Bargraphs always shown despite varying thresholds. ([@vladsaveliev](https://github.com/vladsaveliev))
- **RNA-SeQC**
  - Don't create the report section for Gene Body Coverage if no data is given
- **Samtools**
  - Fixed edge case bug where MultiQC could crash if a sample had zero count coverage with idxstats.
  - Adds % proper pairs to general stats table
- **Skewer**
  - Read length plot rescaled
- **Tophat**
  - Fixed bug where some samples could be given a blank sample name ([@lparsons](https://github.com/lparsons))
- **VerifyBamID**
  - Change column header help text for contamination to match percentage output ([@chapmanb](https://github.com/chapmanb))

#### New MultiQC Features

- New config option `remove_sections` to skip specific report sections from modules
- Add `path_filters_exclude` to exclude certain files when running modules multiple times. You could previously only include certain files.
- New `exclude_*` keys for file search patterns
  - Have a subset of patterns to exclude otherwise detected files with, by filename or contents
- Command line options all now use mid-word hyphens (not a mix of hyphens and underscores)
  - Old underscore terms still maintained for backwards compatibility
- Flag `--view-tags` now works without requiring an "analysis directory".
- Removed Python dependency for `enum34` ([@boulund](https://github.com/boulund))
- Columns can be added to `General Stats` table for custom content/module.
- New `--ignore-symlinks` flag which will ignore symlinked directories and files.
- New `--no-megaqc-upload` flag which disables automatically uploading data to MegaQC

#### Bug Fixes

- Fix path filters for `top_modules/module_order` configuration only selecting if _all_ globs match. It now filters searches that match _any_ glob.
- Empty sample names from cleaning are now no longer allowed
- Stop prepend_dirs set in the config from getting clobbered by an unpassed CLI option ([@tsnowlan](https://github.com/tsnowlan))
- Modules running multiple times now have multiple sets of columns in the General Statistics table again, instead of overwriting one another.
- Prevent tables from clobbering sorted row orders.
- Fix linegraph and scatter plots data conversion (sporadically the incorrect `ymax` was used to drop data points) ([@cpavanrun](https://github.com/cpavanrun))
- Adjusted behavior of ceiling and floor axis limits
- Adjusted multiple file search patterns to make them more specific
  - Prevents the wrong module from accidentally slurping up output from a different tool. By [@cpavanrun](https://github.com/cpavanrun) (see [PR #727](https://github.com/ewels/MultiQC/pull/727))
- Fixed broken report bar plots when `-p`/`--export-plots` was specified (see issue [#801](https://github.com/ewels/MultiQC/issues/801))

## [MultiQC v1.5](https://github.com/ewels/MultiQC/releases/tag/v1.5) - 2018-03-15

#### New Modules

- [**HiCPro**](https://github.com/nservant/HiC-Pro) - New module!
  - HiCPro: Quality controls and processing of Hi-C
  - Module written by [@nservant](https://github.com/nservant),
- [**DeDup**](http://www.github.com/apeltzer/DeDup) - New module!
  - DeDup: Improved Duplicate Removal for merged/collapsed reads in ancient DNA analysis
  - Module written by [@apeltzer](https://github.com/apeltzer),
- [**Clip&Merge**](http://github.com/apeltzer/ClipAndMerge) - New module!
  - Clip&Merge: Adapter clipping and read merging for ancient DNA analysis
  - Module written by [@apeltzer](https://github.com/apeltzer),

#### Module updates

- **bcl2fastq**
  - Catch `ZeroDivisionError` exceptions when there are 0 reads ([@aledj2](https://github.com/aledj2))
  - Add parsing of `TrimmedBases` and new General Stats column for % bases trimmed ([@matthdsm](https://github.com/matthdsm)).
- **BUSCO**
  - Fixed configuration bug that made all sample names become `'short'`
- **Custom Content**
  - Parsed tables now exported to `multiqc_data` files
- **Cutadapt**
  - Refactor parsing code to collect all length trimming plots
- **FastQC**
  - Fixed starting y-axis label for GC-content lineplot being incorrect.
- **HiCExplorer**
  - Updated to work with v2.0 release.
- **Homer**
  - Made parsing of `tagInfo.txt` file more resilient to variations in file format so that it works with new versions of Homer.
  - Kept order of chromosomes in coverage plot consistent.
- **Peddy**
  - Switch `Sex error` logic to `Correct sex` for better highlighting ([@aledj2](https://github.com/aledj2))
- **Picard**
  - Updated module and search patterns to recognise new output format from Picard version >= 2.16 and GATK output.
- **Qualimap BamQC**
  - Fixed bug where start of _Genome Fraction_ could have a step if target is 100% covered.
- **RNA-SeQC**
  - Added rRNA alignment stats to summary table [@Rolandde](https://github.com/Rolandde)
- **RSeqC**
  - Fixed read distribution plot by adding category for `other_intergenic` (thanks to [@moxgreen](https://github.com/moxgreen))
  - Fixed a dodgy plot title (Read GC content)
- **Supernova**
  - Added support for Supernova 2.0 reports. Fixed a TypeError bug when using txt reports only. Also a bug when parsing empty histogram files.

#### New MultiQC Features

- Invalid choices for `--module` or `--exclude` now list the available modules alphabetically.
- Linting now checks for presence in `config.module_order` and tags.

#### Bug Fixes

- Excluding modules now works in combination with using module tags.
- Fixed edge-case bug where certain combinations of `output_fn_name` and `data_dir_name` could trigger a crash
- Conditional formatting - values are now longer double-labelled
- Made config option `extra_series` work in scatter plots the same way that it works for line plots
- Locked the `matplotlib` version to `v2.1.0` and below
  - Due to [two](https://github.com/matplotlib/matplotlib/issues/10476) [bugs](https://github.com/matplotlib/matplotlib/issues/10784) that appeared in `v2.2.0` - will remove this constraint when there's a new release that works again.

## [MultiQC v1.4](https://github.com/ewels/MultiQC/releases/tag/v1.4) - 2018-01-11

A slightly earlier-than-expected release due to a new problem with dependency packages that is breaking MultiQC installations since 2018-01-11.

#### New Modules

- [**Sargasso**](http://statbio.github.io/Sargasso/)
  - Parses output from Sargasso - a tool to separate mixed-species RNA-seq reads according to their species of origin
  - Module written by [@hxin](https://github.com/hxin/)
- [**VerifyBAMID**](https://genome.sph.umich.edu/wiki/VerifyBamID)
  - Parses output from VerifyBAMID - a tool to detect contamination in BAM files.
  - Adds the `CHIPMIX` and `FREEMIX` columns to the general statistics table.
  - Module written by [@aledj2](https://github.com/aledj2/)

#### Module updates

- **MACS2**
  - Updated to work with output from older versions of MACS2 by [@avilella](https://github.com/avilella/)
- **Peddy**
  - Add het check plot to suggest potential contamination by [@aledj2](https://github.com/aledj2)
- **Picard**
  - Picard HsMetrics `HS_PENALTY` plot now has correct axis labels
  - InsertSizeMetrics switches commas for points if it can't convert floats. Should help some european users.
- **QoRTs**
  - Added support for new style of output generated in the v1.3.0 release
- **Qualimap**
  - New `Error rate` column in General Statistics table, added by [@Cashalow](https://github.com/Cashalow/)
    - Hidden by default - customise your MultiQC config to always show this column (see [docs](http://multiqc.info/docs/#hiding-columns))
- **QUAST**
  - New option to customise the default display of contig count and length (eg. `bp` instead of `Mbp`).
  - See [documentation](http://multiqc.info/docs/#quast). Written by [@ewels](https://github.com/ewels/) and [@Cashalow](https://github.com/Cashalow/)
- **RSeQC**
  - Removed normalisation in Junction Saturation plot. Now raw counts instead of % of total junctions.

#### New MultiQC Features

- Conditional formatting / highlighting of cell contents in tables
  - If you want to make values that match a criteria stand out more, you can now write custom rules and formatting instructions for tables.
  - For instructions, see [the documentation](http://multiqc.info/docs/#conditional-formatting)
- New `--lint` option which is strict about best-practices for writing new modules
  - Useful when writing new modules and code as it throws warnings
  - Currently only implemented for bar plots and a few other places. More linting coming soon...
- If MultiQC breaks and shows am error message, it now reports the filename of the last log it found
  - Hopefully this will help with debugging / finding dodgy input data

#### Bug Fixes

- Addressed new dependency error with conflicting package requirements
  - There was a conflict between the `networkx`, `colormath` and `spectra` releases.
  - I previously forced certain software versions to get around this, but `spectra` has now updated with the unfortunate effect of introducing a new dependency clash that halts installation.
- Fixed newly introduced bug where Custom Content MultiQC config file search patterns had been broken
- Updated pandoc command used in `--pdf` to work with new releases of Pandoc
- Made config `table_columns_visible` module name key matching case insensitive to make less frustrating

## [MultiQC v1.3](https://github.com/ewels/MultiQC/releases/tag/v1.3) - 2017-11-03

#### Breaking changes - custom search patterns

Only for users with custom search patterns for the `bowtie` or `star`: you will
need to update your config files - the `bowtie` search key is now `bowtie1`,
`star_genecounts` is now `star/genecounts`.

For users with custom modules - search patterns _must_ now conform to the search
pattern naming convention: `modulename` or `modulename/anything` (the search pattern
string beginning with the name of your module, anything you like after the first `/`).

#### New Modules

- [**10X Supernova**](https://support.10xgenomics.com/de-novo-assembly/software/overview/welcome)
  - Parses statistics from the _de-novo_ Supernova software.
  - Module written by [@remiolsen](https://github.com/remiolsen/)
- [**BBMap**](https://sourceforge.net/projects/bbmap/)
  - Plot metrics from a number of BBMap tools, a suite of DNA/RNA mapping tools and utilities
  - Module written by [@boulund](https://github.com/boulund/) and [@epruesse](https://github.com/epruesse/)
- [**deepTools**](https://github.com/fidelram/deepTools) - new module!
  - Parse text output from `bamPEFragmentSize`, `estimateReadFiltering`, `plotCoverage`, `plotEnrichment`, and `plotFingerprint`
  - Module written by [@dpryan79](https://github.com/dpryan79/)
- [**Homer Tag Directory**](http://homer.ucsd.edu/homer/ngs/tagDir.html) - new submodule!
  - Module written by [@rdali](https://github.com/rdali/)
- [**illumina InterOp**](http://illumina.github.io/interop/index.html)
  - Module to parse metrics from illumina sequencing runs and demultiplexing, generated by the InterOp package
  - Module written by [@matthdsm](https://github.com/matthdsm/)
- [**RSEM**](https://deweylab.github.io/RSEM/) - new module!
  - Parse `.cnt` file comming from rsem-calculate-expression and plot read repartitions (Unalignable, Unique, Multi ...)
  - Module written by [@noirot](https://github.com/noirot/)
- [**HiCExplorer**](https://github.com/maxplanck-ie/HiCExplorer)
  - New module to parse the log files of `hicBuildMatrix`.
  - Module written by [@joachimwolff](https://github.com/joachimwolff/)

#### Module updates

- **AfterQC**
  - Handle new output format where JSON summary key changed names.
- **bcl2fastq**
  - Clusters per sample plot now has tab where counts are categoried by lane.
- **GATK**
  - New submodule to handle Base Recalibrator stats, written by [@winni2k](https://github.com/winni2k/)
- **HiSAT2**
  - Fixed bug where plot title was incorrect if both SE and PE bargraphs were in one report
- **Picard HsMetrics**
  - Parsing code can now handle commas for decimal places
- **Preseq**
  - Updated odd file-search pattern that limited input files to 500kb
- **QoRTs**
  - Added new plots, new helptext and updated the module to produce a lot more output.
- **Qualimap BamQC**
  - Fixed edge-case bug where the refactored coverage plot code could raise an error from the `range` call.
- Documentation and link fixes for Slamdunk, GATK, bcl2fastq, Adapter Removal, FastQC and main docs
  - Many of these spotted and fixed by [@juliangehring](https://github.com/juliangehring/)
- Went through all modules and standardised plot titles
  - All plots should now have a title with the format _Module name: Plot name_

#### New MultiQC Features

- New MultiQC docker image
  - Ready to use docker image now available at <https://hub.docker.com/r/ewels/multiqc/> (200 MB)
  - Uses automated builds - pull `:latest` to get the development version, future releases will have stable tags.
  - Written by [@MaxUlysse](https://github.com/MaxUlysse/)
- New `module_order` config options allow modules to be run multiple times
  - Filters mean that a module can be run twice with different sets of files (eg. before and after trimming)
  - Custom module config parameters can be passed to module for each run
- File search refactored to only search for running modules
  - Makes search much faster when running with lots of files and limited modules
  - For example, if using `-m star` to only use the STAR module, all other file searches now skipped
- File search now warns if an unrecognised search type is given
- MultiQC now saves nearly all parsed data to a structured output file by default
  - See `multiqc_data/multiqc_data.json`
  - This can be turned off by setting `config.data_dump_file: false`
- Verbose logging when no log files found standardised. Less duplication in code and logs easier to read!
- New documentation section describing how to use MultiQC with Galaxy
- Using `shared_key: 'read_counts'` in table header configs now applies relevant defaults

#### Bug Fixes

- Installation problem caused by changes in upstream dependencies solved by stricter installation requirements
- Minor `default_dev` directory creation bug squashed
- Don't prepend the directory separator (`|`) to sample names with `-d` when there are no subdirs
- `yPlotLines` now works even if you don't set `width`

## [MultiQC v1.2](https://github.com/ewels/MultiQC/releases/tag/v1.2) - 2017-08-16

#### CodeFest 2017 Contributions

We had a fantastic group effort on MultiQC at the [2017 BOSC CodeFest](https://www.open-bio.org/wiki/Codefest_2017).
Many thanks to those involved!

#### New Modules

- [**AfterQC**](https://github.com/OpenGene/AfterQC) - New module!
  - Added parsing of the _AfterQC_ json file data, with a plot of filtered reads.
  - Work by [@raonyguimaraes](https://github.com/raonyguimaraes)
- [**bcl2fastq**](https://support.illumina.com/sequencing/sequencing_software/bcl2fastq-conversion-software.html)
  - bcl2fastq can be used to both demultiplex data and convert BCL files to FASTQ file formats for downstream analysis
  - New module parses JSON output from recent versions and summarises some key statistics from the demultiplexing process.
  - Work by [@iimog](https://github.com/iimog) (with a little help from [@tbooth](https://github.com/tbooth) and [@ewels](https://github.com/ewels))
- [**leeHom**](https://github.com/grenaud/leeHom)
  - leeHom is a program for the Bayesian reconstruction of ancient DNA
- [**VCFTools**](https://vcftools.github.io)
  - Added initial support for VCFTools `relatedness2`
  - Added support for VCFTools `TsTv-by-count` `TsTv-by-qual` `TsTv-summary`
  - Module written by [@mwhamgenomics](https://github.com/mwhamgenomics)

#### Module updates

- **FastQ Screen**
  - Gracefully handle missing data from very old FastQ Screen versions.
- **RNA-SeQC**
  - Add new transcript-associated reads plot.
- **Picard**
  - New submodule to handle output from `TargetedPcrMetrics`
- **Prokka**
  - Added parsing of the `# CRISPR arrays` data from Prokka when available ([@asetGem](https://github.com/asetGem))
- **Qualimap**
  - Some code refactoring to radically improve performance and run times, especially with high coverage datasets.
  - Fixed bug where _Cumulative coverage genome fraction_ plot could be truncated.

#### New MultiQC Features

- New module help text
  - Lots of additional help text was written to make MultiQC report plots easier to interpret.
  - Updated modules:
    - Bowtie
    - Bowtie 2
    - Prokka
    - Qualimap
    - SnpEff
  - Elite team of help-writers:
    - [@tabwalsh](https://github.com/tabwalsh)
    - [@ddesvillechabrol](https://github.com/tabwalsh)
    - [@asetGem](https://github.com/asetGem)
- New config option `section_comments` allows you to add custom comments above specific sections in the report
- New `--tags` and `--view_tags` command line options
  - Modules can now be given tags (keywords) and filtered by those. So running `--tags RNA` will only run MultiQC modules related to RNA analysis.
  - Work by [@Hammarn](https://github.com/Hammarn)
- Back-end configuration options to specify the order of table columns
  - Modules and user configs can set priorities for columns to customise where they are displayed
  - Work by [@tbooth](https://github.com/tbooth)
- Added framework for proper unit testing
  - Previous start on unit tests tidied up, new blank template and tests for the `clean_sample_name` functionality.
  - Added to Travis and Appveyor for continuous integration testing.
  - Work by [@tbooth](https://github.com/tbooth)
- Bug fixes and refactoring of report configuration saving / loading
  - Discovered and fixed a bug where a report config could only be loaded once
  - Work by [@DennisSchwartz](https://github.com/DennisSchwartz)
- Table column row headers (sample names) can now be numeric-only.
  - Work by [@iimog](https://github.com/iimog)
- Improved sample name cleaning functionality
  - Added option `regex_keep` to clean filenames by _keeping_ the matching part of a pattern
  - Work by [@robinandeer](https://github.com/robinandeer)
- Handle error when invalid regexes are given in reports
  - Now have a nice toast error warning you and the invalid regexes are highlighted
  - Previously this just crashed the whole report without any warning
  - Work by [@robinandeer](https://github.com/robinandeer)
- Command line option `--dirs-depth` now sets `-d` to `True` (so now works even if `-d` isn't also specified).
- New config option `config.data_dump_file` to export as much data as possible to `multiqc_data/multiqc_data.json`
- New code to send exported JSON data to a a web server
  - This is in preparation for the upcoming MegaQC project. Stay tuned!

#### Bug Fixes

- Specifying multiple config files with `-c`/`--config` now works as expected
  - Previously this would only read the last specified
- Fixed table rendering bug that affected Chrome v60 and IE7-11
  - Table cell background bars weren't showing up. Updated CSS to get around this rendering error.
- HTML ID cleanup now properly cleans strings so that they work with jQuery as expected.
- Made bar graph sample highlighting work properly again
- Config `custom_logo` paths can now be relative to the config file (or absolute as before)
- Report doesn't keep annoyingly telling you that toolbox changes haven't been applied
  - Now uses more subtle _toasts_ and only when you close the toolbox (not every click).
- Switching report toolbox options to regex mode now enables the _Apply_ button as it should.
- Sorting table columns with certain suffixes (eg. `13X`) no works properly (numerically)
- Fixed minor bug in line plot data smoothing (now works with unsorted keys)

---

## [MultiQC v1.1](https://github.com/ewels/MultiQC/releases/tag/v1.1) - 2017-07-18

#### New Modules

- [**BioBloom Tools**](https://github.com/bcgsc/biobloom)
  - Create Bloom filters for a given reference and then to categorize sequences
- [**Conpair**](https://github.com/nygenome/Conpair)
  - Concordance and contamination estimator for tumor–normal pairs
- [**Disambiguate**](https://github.com/AstraZeneca-NGS/disambiguate)
  - Bargraph displaying the percentage of reads aligning to two different reference genomes.
- [**Flexbar**](https://github.com/seqan/flexbar)
  - Flexbar is a tool for flexible barcode and adapter removal.
- [**HISAT2**](https://ccb.jhu.edu/software/hisat2/)
  - New module for the HISAT2 aligner.
  - Made possible by updates to HISAT2 logging by @infphilo (requires `--new-summary` HISAT2 flag).
- [**HOMER**](http://homer.ucsd.edu/homer/)
  - Support for summary statistics from the `findPeaks` tool.
- [**Jellyfish**](http://www.cbcb.umd.edu/software/jellyfish/)
  - Histograms to estimate library complexity and coverage from k-mer content.
  - Module written by @vezzi
- [**MACS2**](https://github.com/taoliu/MACS)
  - Summary of redundant rate from MACS2 peak calling.
- [**QoRTs**](http://hartleys.github.io/QoRTs/)
  - QoRTs is toolkit for analysis, QC and data management of RNA-Seq datasets.
- [**THetA2**](http://compbio.cs.brown.edu/projects/theta/)
  - THeTA2 _(Tumor Heterogeneity Analysis)_ estimates tumour purity and clonal / subclonal copy number.

#### Module updates

- **BCFtools**
  - Option to collapse complementary changes in substitutions plot, useful for non-strand specific experiments (thanks to @vladsaveliev)
- **Bismark**
  - M-Bias plots no longer show read 2 for single-end data.
- **Custom Content**
  - New option to print raw HTML content to the report.
- **FastQ Screen**
  - Fixed edge-case bug where many-sample plot broke if total number of reads was less than the subsample number.
  - Fixed incorrect logic of config option `fastqscreen_simpleplot` (thanks to @daler)
  - Organisms now alphabetically sorted in fancy plot so that order is nonrandom (thanks to @daler)
  - Fixed bug where `%No Hits` was missed in logs from recent versions of FastQ Screen.
- **HTSeq Counts**
  - Fixed but so that module still works when `--additional-attr` is specified in v0.8 HTSeq above (thanks to @nalcala)
- **Picard**
  - CollectInsertSize: Fixed bug that could make the General Statistics _Median Insert Size_ value incorrect.
  - Fixed error in sample name regex that left trailing `]` characters and was generally broken (thanks to @jyh1 for spotting this)
- **Preseq**
  - Improved plots display (thanks to @vladsaveliev)
- **Qualimap**
  - Only calculate bases over target coverage for values in General Statistics. Should give a speed increase for very high coverage datasets.
- **QUAST**
  - Module is now compatible with runs from [MetaQUAST](http://quast.sourceforge.net/metaquast) (thanks to @vladsaveliev)
- **RSeQC**
  - Changed default order of sections
  - Added config option to reorder and hide module report sections

#### New MultiQC features

- If a report already exists, execution is no longer halted.
  - `_1` is appended to the filename, iterating if this also exists.
  - `-f`/`--force` still overwrites existing reports as before
  - Feature written by [@Hammarn](https://github.com/Hammarn)
- New ability to run modules multiple times in a single report
  - Each run can be given different configuration options, including filters for input files
  - For example, have FastQC after trimming as well as FastQC before trimming.
  - See the relevant [documentation](http://multiqc.info/docs/#order-of-modules) for more instructions.
- New option to customise the order of report _sections_
  - This is in addition / alternative to changing the order of module execution
  - Allows one module to have sections in multiple places (eg. Custom Content)
- Tables have new column options `floor`, `ceiling` and `minRange`.
- Reports show warning if JavaScript is disabled
- Config option `custom_logo` now works with file paths relative to config file directory and cwd.

#### Bug Fixes

- Table headers now sort columns again after scrolling the table
- Fixed buggy table header tooltips
- Base `clean_s_name` function now strips excess whitespace.
- Line graphs don't smooth lines if not needed (number of points < maximum number allowed)
- PDF output now respects custom output directory.

---

## [MultiQC v1.0](https://github.com/ewels/MultiQC/releases/tag/v1.0) - 2017-05-17

Version 1.0! This release has been a long time coming and brings with it some fairly
major improvements in speed, report filesize and report performance. There's also
a bunch of new modules, more options, features and a whole lot of bug fixes.

The version number is being bumped up to 1.0 for a couple of reasons:

1. MultiQC is now _(hopefully)_ relatively stable. A number of facilities and users
   are now using it in a production setting and it's published. It feels like it
   probably deserves v1 status now somehow.
2. This update brings some fairly major changes which will break backwards
   compatibility for plugins. As such, semantic versioning suggests a change in
   major version number.

### Breaking Changes

For most people, you shouldn't have any problems upgrading. There are two
scenarios where you may need to make changes with this update:

#### 1. You have custom file search patterns

Search patterns have been flattened and may no longer have arbitrary depth.
For example, you may need to change the following:

```yaml
fastqc:
  data:
    fn: "fastqc_data.txt"
  zip:
    fn: "*_fastqc.zip"
```

to this:

```yaml
fastqc/data:
  fn: "fastqc_data.txt"
fastqc/zip:
  fn: "*_fastqc.zip"
```

See the [documentation](http://multiqc.info/docs/#step-1-find-log-files) for instructions on how to write the new file search syntax.

See [`search_patterns.yaml`](multiqc/utils/search_patterns.yaml) for the new module search keys
and more examples.

#### 2. You have custom plugins / modules / external code

To see what changes need to applied to your custom plugin code, please see the [MultiQC docs](http://multiqc.info/docs/#v1.0-updates).

#### New Modules

- [**Adapter Removal**](https://github.com/mikkelschubert/adapterremoval)
  - AdapterRemoval v2 - rapid adapter trimming, identification, and read merging
- [**BUSCO**](http://busco.ezlab.org/)
  - New module for the `BUSCO v2` tool, used for assessing genome assembly and annotation completeness.
- [**Cluster Flow**](http://clusterflow.io)
  - Cluster Flow is a workflow tool for bioinformatics pipelines. The new module parses executed tool commands.
- [**RNA-SeQC**](http://archive.broadinstitute.org/cancer/cga/rna-seqc)
  - New module to parse output from RNA-SeQC, a java program which computes a series
    of quality control metrics for RNA-seq data.
- [**goleft indexcov**](https://github.com/brentp/goleft/tree/master/indexcov)
  - [goleft indexcov](https://github.com/brentp/goleft/tree/master/indexcov) uses the PED and ROC
    data files to create diagnostic plots of coverage per sample, helping to identify sample gender and coverage issues.
  - Thanks to @chapmanb and @brentp
- [**SortMeRNA**](http://bioinfo.lifl.fr/RNA/sortmerna/)
  - New module for `SortMeRNA`, commonly used for removing rRNA contamination from datasets.
  - Written by @bschiffthaler

#### Module updates

- **Bcftools**
  - Fixed bug with display of indels when only one sample
- **Cutadapt**
  - Now takes the filename if the sample name is `-` (stdin). Thanks to @tdido
- **FastQC**
  - Data for the Sequence content plot can now be downloaded from reports as a JSON file.
- **FastQ Screen**
  - Rewritten plotting method for high sample numbers plot (~ > 20 samples)
  - Now shows counts for single-species hits and bins all multi-species hits
  - Allows plot to show proper percentage view for each sample, much easier to interpret.
- **HTSeq**
  - Fix bug where header lines caused module to crash
- **Picard**
  - New `RrbsSummaryMetrics` Submodule!
  - New `WgsMetrics` Submodule!
  - `CollectGcBiasMetrics` module now prints summary statistics to `multiqc_data` if found. Thanks to @ahvigil
- **Preseq**
  - Now trims the x axis to the point that meets 90% of `min(unique molecules)`.
    Hopefully prevents ridiculous x axes without sacrificing too much useful information.
  - Allows to show estimated depth of coverage instead of less informative molecule counts
    (see [details](http://multiqc.info/docs/#preseq)).
  - Plots dots with externally calculated real read counts (see [details](http://multiqc.info/docs/#preseq)).
- **Qualimap**
  - RNASeq Transcript Profile now has correct axis units. Thanks to @roryk
  - BamQC module now doesn't crash if reports don't have genome gc distributions
- **RSeQC**
  - Fixed Python3 error in Junction Saturation code
  - Fixed JS error for Junction Saturation that made the single-sample combined plot only show _All Junctions_

#### Core MultiQC updates

- Change in module structure and import statements (see [details](http://multiqc.info/docs/#v1.0-updates)).
- Module file search has been rewritten (see above changes to configs)
  - Significant improvement in search speed (test dataset runs in approximately half the time)
  - More options for modules to find their logs, eg. filename and contents matching regexes (see the [docs](http://multiqc.info/docs/#step-1-find-log-files))
- Report plot data is now compressed, significantly reducing report filesizes.
- New `--ignore-samples` option to skip samples based on parsed sample name
  - Alternative to filtering by input filename, which doesn't always work
  - Also can use config vars `sample_names_ignore` (glob patterns) and `sample_names_ignore_re` (regex patterns).
- New `--sample-names` command line option to give file with alternative sample names
  - Allows one-click batch renaming in reports
- New `--cl_config` option to supply MultiQC config YAML directly on the command line.
- New config option to change numeric multiplier in General Stats
  - For example, if reports have few reads, can show `Thousands of Reads` instead of `Millions of Reads`
  - Set config options `read_count_multiplier`, `read_count_prefix` and `read_count_desc`
- Config options `decimalPoint_format` and `thousandsSep_format` now apply to tables as well as plots
  - By default, thosands will now be separated with a space and `.` used for decimal places.
- Tables now have a maximum-height by default and scroll within this.
  - Speeds up report rendering in the web browser and makes report less stupidly long with lots of samples
  - Button beneath table toggles full length if you want a zoomed-out view
  - Refactored and removed previous code to make the table header "float"
  - Set `config.collapse_tables` to `False` to disable table maximum-heights
- Bar graphs and heatmaps can now be zoomed in on
  - Interactive plots sometimes hide labels due to lack of space. These can now be zoomed in on to see specific samples in more detail.
- Report plots now load sequentially instead of all at once
  - Prevents the browser from locking up when large reports load
- Report plot and section HTML IDs are now sanitised and checked for duplicates
- New template available (called _sections_) which has faster loading
  - Only shows results from one module at a time
  - Makes big reports load in the browser much more quickly, but requires more clicking
  - Try it out by specifying `-t sections`
- Module sections tidied and refactored
  - New helper function `self.add_section()`
  - Sections hidden in nav if no title (no more need for the hacky `self.intro +=`)
  - Content broken into `description`, `help` and `plot`, with automatic formatting
  - Empty module sections are now skipped in reports. No need to check if a plot function returns `None`!
  - Changes should be backwards-compatible
- Report plot data export code refactored
  - Now doesn't export hidden samples (uses HighCharts [export-csv](https://github.com/highcharts/export-csv) plugin)
- Handle error when `git` isn't installed on the system.
- Refactored colouring of table cells
  - Was previously done in the browser using [chroma.js](http://gka.github.io/chroma.js/)
  - Now done at report generation time using the [spectra](https://pypi.python.org/pypi/spectra) package
  - Should helpfully speed up report rendering time in the web browser, especially for large reports
- Docs updates (thanks to @varemo)
- Previously hidden log file `.multiqc.log` renamed to `multiqc.log` in `multiqc_data`
- Added option to load MultiQC config file from a path specified in the environment variable `MULTIQC_CONFIG_PATH`
- New table configuration options
  - `sortRows: False` prevents table rows from being sorted alphabetically
  - `col1_header` allows the default first column header to be changed from "Sample Name"
- Tables no longer show _Configure Columns_ and _Plot_ buttons if they only have a single column
- Custom content updates
  - New `custom_content`/`order` config option to specify order of Custom Content sections
  - Tables now use the header for the first column instead of always having `Sample Name`
  - JSON + YAML tables now remember order of table columns
  - Many minor bugfixes
- Line graphs and scatter graphs axis limits
  - If limits are specified, data exceeding this is no longer saved in report
  - Visually identical, but can make report file sizes considerable smaller in some cases
- Creating multiple plots without a config dict now works (previously just gave grey boxes in report)
- All changes are now tested on a Windows system, using [AppVeyor](https://ci.appveyor.com/project/ewels/multiqc/)
- Fixed rare error where some reports could get empty General Statistics tables when no data present.
- Fixed minor bug where config option `force: true` didn't work. Now you don't have to always specify `-f`!

---

## [MultiQC v0.9](https://github.com/ewels/MultiQC/releases/tag/v0.9) - 2016-12-21

A major new feature is released in v0.9 - support for _custom content_. This means
that MultiQC can now easily include output from custom scripts within reports without
the need for a new module or plugin. For more information, please see the
[MultiQC documentation](http://multiqc.info/docs/#custom-content).

#### New Modules

- [**HTSeq**](http://www-huber.embl.de/HTSeq/doc/count.html)
  - New module for the `htseq-count` tool, often used in RNA-seq analysis.
- [**Prokka**](http://www.vicbioinformatics.com/software.prokka.shtml)
  - Prokka is a software tool for the rapid annotation of prokaryotic genomes.
- [**Slamdunk**](http://t-neumann.github.io/slamdunk/)
  - Slamdunk is a software tool to analyze SLAMSeq data.
- [**Peddy**](https://github.com/brentp/peddy)
  - Peddy calculates genotype :: pedigree correspondence checks, ancestry checks and sex checks using VCF files.

#### Module updates

- **Cutadapt**
  - Fixed bug in General Stats table number for old versions of cutadapt (pre v1.7)
  - Added support for _really_ old cutadapt logs (eg. v.1.2)
- **FastQC**
  - New plot showing total overrepresented sequence percentages.
  - New option to parse a file containing a theoretical GC curve to display in the background.
    - Human & Mouse Genome / Transcriptome curves bundled, or make your own using
      [fastqcTheoreticalGC](https://github.com/mikelove/fastqcTheoreticalGC). See the
      [MultiQC docs](http://multiqc.info/docs/#fastqc) for more information.
- **featureCounts**
  - Added parsing checks and catch failures for when non-featureCounts files are picked up by accident
- **GATK**
  - Fixed logger error in VariantEval module.
- **Picard**
  - Fixed missing sample overwriting bug in `RnaSeqMetrics`
  - New feature to customise coverage shown from `HsMetrics` in General Statistics table
    see the [docs](http://multiqc.info/docs/#picard) for info).
  - Fixed compatibility problem with output from `CollectMultipleMetrics` for `CollectAlignmentSummaryMetrics`
- **Preseq**
  - Module now recognises output from `c_curve` mode.
- **RSeQC**
  - Made the gene body coverage plot show the percentage view by default
  - Made gene body coverage properly handle sample names
- **Samtools**
  - New module to show duplicate stats from `rmdup` logs
  - Fixed a couple of niggles in the idxstats plot
- **SnpEff**
  - Fixed swapped axis labels in the Variant Quality plot
- **STAR**
  - Fixed crash when there are 0 unmapped reads.
  - Sample name now taken from the directory name if no file prefix found.
- **Qualimap BamQC**
  - Add a line for pre-calculated reference genome GC content
  - Plot cumulative coverage for values above 50x, align with the coverage histogram.
  - New ability to customise coverage thresholds shown in General Statistics table
    (see the [docs](http://multiqc.info/docs/#qualimap) for info).

#### Core MultiQC updates

- Support for _custom content_ (see top of release notes).
- New ninja report tool: make scatter plots of any two table columns!
- Plot data now saved in `multiqc_data` when 'flat' image plots are created
  - Allows you easily re-plot the data (eg. in Excel) for further downstream investigation
- Added _'Apply'_ button to Highlight / Rename / Hide.
  - These tools can become slow with large reports. This means that you can enter several
    things without having to wait for the report to replot each change.
- Report heatmaps can now be sorted by highlight
- New config options `decimalPoint_format` and `thousandsSep_format`
  - Allows you to change the default `1 234.56` number formatting for plots.
- New config option `top_modules` allows you to specify modules that should come at the top of the report
- Fixed bar plot bug where missing categories could shift data between samples
- Report title now printed in the side navigation
- Missing plot IDs added for easier plot exporting
- Stopped giving warnings about skipping directories (now a debug message)
- Added warnings in report about missing functionality for flat plots (exporting and toolbox)
- Export button has contextual text for images / data
- Fixed a bug where user config files were loaded twice
- Fixed bug where module order was random if `--module` or `--exclude` was used.
- Refactored code so that the order of modules can be changed in the user config
- Beefed up code + docs in scatter plots back end and multiple bar plots.
- Fixed a few back end nasties for Tables
  - Shared-key columns are no longer forced to share colour schemes
  - Fixed bug in lambda modified values when format string breaks
  - Supplying just data with no header information now works as advertised
- Improvements to back end code for bar plots
  - New `tt_decimals` and `tt_suffix` options for bar plots
  - Bar plots now support `yCeiling`, `yFloor` and `yMinRange`, as with line plots.
  - New option `hide_zero_cats:False` to force legends to be shown even when all data is 0
- General Stats _Showing x of y_ columns count is fixed on page load.
- Big code whitespace cleanup

---

## [MultiQC v0.8](https://github.com/ewels/MultiQC/releases/tag/v0.8) - 2016-09-26

#### New Modules

- [**GATK**](https://software.broadinstitute.org/gatk/)
  - Added support for VariantEval reports, only parsing a little of the information
    in there so far, but it's a start.
  - Module originally written by @robinandeer at the [OBF Codefest](https://www.open-bio.org/wiki/Codefest_2016),
    finished off by @ewels
- [**Bcftools**](https://samtools.github.io/bcftools/)
- [**QUAST**](http://quast.bioinf.spbau.ru/)
  - QUAST is a tool for assessing de novo assemblies against reference genomes.

#### Module updates

- **Bismark** now supports reports from `bam2nuc`, giving Cytosine coverage in General Stats.
- **Bowtie1**
  - Updated to try to find bowtie command before log, handle multiple logs in one file. Same as bowtie2.
- **FastQC**
  - Sample pass/warn/fail lists now display properly even with large numbers of samples
  - Sequence content heatmap display is better with many samples
- **Kallisto**
  - Now supports logs from SE data.
- **Picard**
  - `BaseDistributionByCycle` - new submodule! Written by @mlusignan
  - `RnaSeqMetrics` - new submodule! This one by @ewels ;)
  - `AlignmentSummaryMetrics` - another new submodule!
  - Fixed truncated files crash bug for Python 3 _(#306)_
- **Qualimap RNASeqQC**
  - Fixed parsing bug affecting counts in _Genomic Origin_ plot.
  - Module now works with European style thousand separators (`1.234,56` instead of `1,234.56`)
- **RSeQC**
  - `infer_experiment` - new submodule! Written by @Hammarn
- **Samtools**
  - `stats` submodule now has separate bar graph showing alignment scores
  - `flagstat` - new submodule! Written by @HLWiencko
  - `idxstats` - new submodule! This one by @ewels again

#### Core MultiQC updates

- New `--export`/`-p` option to generate static images plot in `multiqc_plots` (`.png`, `.svg` and `.pdf`)
  - Configurable with `export_plots`, `plots_dir_name` and `export_plot_formats` config options
  - `--flat` option no longer saves plots in `multiqc_data/multiqc_plots`
- New `--comment`/`-b` flag to add a comment to the top of reports.
- New `--dirs-depth`/`-dd` flag to specify how many directories to prepend with `--dirs`/`-d`
  - Specifying a postive number will take that many directories from the end of the path
  - A negative number will take directories from the start of the path.
- Directory paths now appended before cleaning, so `fn_clean_exts` will now affect these names.
- New `custom_logo` attributes to add your own logo to reports.
- New `report_header_info` config option to add arbitrary information to the top of reports.
- New `--pdf` option to create a PDF report
  - Depends on [Pandoc](http://pandoc.org) being installed and is in a beta-stage currently.
  - Note that specifying this will make MultiQC use the `simple` template, giving a HTML report with
    much reduced functionality.
- New `fn_clean_sample_names` config option to turn off sample name cleaning
  - This will print the full filename for samples. Less pretty reports and rows
    on the General Statistics table won't line up, but can prevent overwriting.
- Table header defaults can now be set easily
- General Statistics table now hidden if empty.
- Some new defaults in the sample name cleaning
- Updated the `simple` template.
  - Now has no toolbox or nav, no JavaScript and is better suited for printing / PDFs.
  - New `config.simple_output` config flag so code knows when we're trying to avoid JS.
- Fixed some bugs with config settings (eg. template) being overwritten.
- NFS log file deletion bug fixed by @brainstorm (#265)
- Fixed bug in `--ignore` behaviour with directory names.
- Fixed nasty bug in beeswarm dot plots where sample names were mixed up (#278)
- Beeswarm header text is now more informative (sample count with more info on a tooltip)
- Beeswarm plots now work when reports have > 1000 samples
- Fixed some buggy behaviour in saving / loading report highlighting + renaming configs (#354)

Many thanks to those at the [OpenBio Codefest 2016](https://www.open-bio.org/wiki/Codefest_2016)
who worked on MultiQC projects.

---

## [MultiQC v0.7](https://github.com/ewels/MultiQC/releases/tag/v0.7) - 2016-07-04

#### Module updates

- [**Kallisto**](https://pachterlab.github.io/kallisto/) - new module!
- **Picard**
  - Code refactored to make maintenance and additions easier.
  - Big update to `HsMetrics` parsing - more results shown in report, new plots (by @lpantano)
  - Updated `InsertSizeMetrics` to understand logs generated by `CollectMultipleMetrics` (#215)
  - Newlines in picard output. Fixed by @dakl
- **Samtools**
  - Code refactored
  - Rewrote the `samtools stats` code to display more stats in report with a beeswarm plot.
- **Qualimap**
  - Rewritten to use latest methods and fix bugs.
  - Added _Percentage Aligned_ column to general stats for `BamQC` module.
  - Extra table thresholds added by @avilella (hidden by default)
- **General Statistics**
  - Some tweaks to the display defaults (FastQC, Bismark, Qualimap, SnpEff)
  - Now possible to skip the General Statistics section of the report with `--exclude general_stats`
- **Cutadapt** module updated to recognise logs from old versions of cutadapt (<= v1.6)
- **Trimmomatic**
  - Now handles `,` decimal places in percentage values.
  - Can cope with line breaks in log files (see issue #212)
- **FastQC** refactored
  - Now skips zip files if the sample name has already been found. Speeds up MultiQC execution.
  - Code cleaned up. Parsing and data-structures standardised.
  - New popovers on Pass / Warn / Fail status bars showing sample names. Fast highlighting and hiding.
  - New column in General Stats (hidden by default) showing percentage of FastQC modules that failed.
- **SnpEff**
  - Search pattern now more generic, should match reports from others.
  - _Counts by Effect_ plot removed (had hundreds of categories, was fairly unusable).
  - `KeyError` bug fixed.
- **Samblaster** now gets sample name from `ID` instead of `SM` (@dakl)
- **Bowtie 2**
  - Now parses overall alignment rate as intended.
  - Now depends on even less log contents to work with more inputs.
- **MethylQA** now handles variable spacing in logs
- **featureCounts** now splits columns on tabs instead of whitespace, can handle filenames with spaces

#### Core MultiQC updates

- **Galaxy**: MultiQC now available in Galax! Work by @devengineson / @yvanlebras / @cmonjeau
  - See it in the [Galaxy Toolshed](https://toolshed.g2.bx.psu.edu/view/engineson/multiqc/)
- **Heatmap**: New plot type!
- **Scatter Plot**: New plot type!
- **Download raw data** behind plots in reports! Available in the Export toolbox.
  - Choose from tab-separated, comma-separated and the complete JSON.
- **Table columns can be hidden** on page load (shown through _Configure Columns_)
  - Defaults are configurable using the `table_columns_visible` config option.
- **Beeswarm plot**: Added missing rename / highlight / hiding functionality.
- New `-l` / `--file-list` option: specify a file containing a **list of files** to search.
- **Updated HighCharts** to v4.2.5. Added option to export to JPEG.
- Can now **cancel execution** with a single `ctrl+c` rather than having to button mash
- More granular control of **skipping files** during scan (filename, dirname, path matching)
  - Fixed `--exclude` so that it works with directories as well as files
- **New _Clear_ button** in toolbox to bulk remove highlighting / renaming / hiding filters.
- Improved documentation about behaviour for large sample numbers.
- Handle YAML parsing errors for the config file more gracefully
- Removed empty columns from tables again
- Fixed bug in changing module search patterns, reported by @lweasel
- Added timeout parameter to version check to prevent hang on systems with long defaults
- Fixed table display bug in Firefox
- Fixed bug related to order in which config files are loaded
- Fixed bug that broke the _"Show only"_ toolbox feature with multiple names.
- Numerous other small bugs.

---

## [MultiQC v0.6](https://github.com/ewels/MultiQC/releases/tag/v0.6) - 2016-04-29

#### Module updates

- New [Salmon](http://combine-lab.github.io/salmon/) module.
- New [Trimmomatic](http://www.usadellab.org/cms/?page=trimmomatic) module.
- New [Bamtools stats](https://github.com/pezmaster31/bamtools) module.
- New beeswarm plot type. General Stats table replaced with this when many samples in report.
- New RSeQC module: Actually a suite of 8 new modules supporting various outputs from RSeQC
- Rewrote bowtie2 module: Now better at parsing logs and tries to scrape input from wrapper logs.
- Made cutadapt show counts by default instead of obs/exp
- Added percentage view to Picard insert size plot

#### Core MultiQC updates

- Dynamic plots now update their labels properly when changing datasets and to percentages
- Config files now loaded from working directory if present
- Started new docs describing how each module works
- Refactored featureCounts module. Now handles summaries describing multiple samples.
- Stopped using so many hidden files. `.multiqc.log` now called `multiqc.log`
- New `-c`/`--config` command line option to specify a MultiQC configuration file
- Can now load run-specific config files called `multiqc_config.yaml` in working directory
- Large code refactoring - moved plotting code out of `BaseModule` and into new `multiqc.plots` submodules
- Generalised code used to generate the General Stats table so that it can be used by modules
- Removed interactive report tour, replaced with a link to a youtube tutorial
- Made it possible to permanently hide the blue welcome message for all future reports
- New option to smooth data for line plots. Avoids mega-huge plots. Applied to SnpEff, RSeQC, Picard.

Bugfixes:

- Qualimap handles infinity symbol (thanks @chapmanb )
- Made SnpEff less fussy about required fields for making plots
- UTF-8 file paths handled properly in Py2.7+
- Extending two config variables wasn't working. Now fixed.
- Dragging the height bar of plots now works again.
- Plots now properly change y axis limits and labels when changing datasets
- Flat plots now have correct path in `default_dev` template

---

## [MultiQC v0.5](https://github.com/ewels/MultiQC/releases/tag/v0.5) - 2016-03-29

#### Module updates

- New [Skewer](https://github.com/relipmoc/skewer) module, written by @dakl
- New [Samblaster](https://github.com/GregoryFaust/samblaster) module, written by @dakl
- New [Samtools stats](http://www.htslib.org/) module, written by @lpantano
- New [HiCUP](http://www.bioinformatics.babraham.ac.uk/projects/hicup/) module
- New [SnpEff](http://snpeff.sourceforge.net/) module
- New [methylQA](http://methylqa.sourceforge.net/) module

#### Core MultiQC updates

- New "Flat" image plots, rendered at run time with MatPlotLib
  - By default, will use image plots if > 50 samples (set in config as `plots_flat_numseries`)
  - Means that _very_ large numbers of samples can be viewed in reports. _eg._ single cell data.
  - Templates can now specify their own plotting functions
  - Use `--flat` and `--interactive` to override this behaviour
- MultiQC added to `bioconda` (with help from @dakl)
- New plugin hook: `config_loaded`
- Plugins can now add new command line options (thanks to @robinandeer)
- Changed default data directory name from `multiqc_report_data` to `multiqc_data`
- Removed support for depreciated MultiQC_OSXApp
- Updated logging so that a verbose `multiqc_data/.multiqc.log` file is always written
- Now logs more stuff in verbose mode - command used, user configs and so on.
- Added a call to multiqc.info to check for new versions. Disable with config `no_version_check`
- Removed general stats manual row sorting.
- Made filename matching use glob unix style filename match patterns
- Everything (including the data directory) is now created in a temporary directory and moved when MultiQC is complete.
- A handful of performance updates for large analysis directories

---

## [MultiQC v0.4](https://github.com/ewels/MultiQC/releases/tag/v0.4) - 2016-02-16

- New `multiqc_sources.txt` which identifies the paths used to collect all report data for each sample
- Export parsed data as tab-delimited text, `JSON` or `YAML` using the new `-k`/`--data-format` command line option
- Updated HighCharts from `v4.2.2` to `v4.2.3`, fixes tooltip hover bug.
- Nicer export button. Now tied to the export toolbox, hopefully more intuitive.
- FastQC: Per base sequence content heatmap can now be clicked to show line graph for single sample
- FastQC: No longer show adapter contamination datasets with <= 0.1% contamination.
- Picard: Added support for `CollectOxoGMetrics` reports.
- Changed command line option `--name` to `--filename`
- `--name` also used for filename if `--filename` not specified.
- Hide samples toolbox now has switch to _show only_ matching samples
- New regex help box with examples added to report
- New button to copy general stats table to the clipboard
- General Stats table 'floating' header now sorts properly when scrolling
- Bugfix: MultiQC default_dev template now copies module assets properly
- Bufgix: General Stats table floating header now resizes properly when page width changes

---

## [MultiQC v0.3.2](https://github.com/ewels/MultiQC/releases/tag/v0.3.2) - 2016-02-08

- All modules now load their log file search parameters from a config
  file, allowing you to overwrite them using your user config file
  - This is useful if your analysis pipeline renames program outputs
- New Picard (sub)modules - Insert Size, GC Bias & HsMetrics
- New Qualimap (sub)module - RNA-Seq QC
- Made Picard MarkDups show percent by default instead of counts
- Added M-Bias plot to Bismark
- New option to stream report HTML to `stdout`
- Files can now be specified as well as directories
- New options to specify whether the parsed data directory should be created
  - command line flags: `--data` / `--no-data`
  - config option name: `make_data_dir`
- Fixed bug with incorrect path to installation dir config YAML file
- New toolbox drawer for bulk-exporting graph images
- Report side navigation can now be hidden to maximise horizontal space
- Mobile styling improved for narrow screen
- More vibrant colours in the general stats table
- General stats table numbers now left aligned
- Settings now saved and loaded to named localstorage locations
  - Simplified interface - no longer global / single report saving
  - Removed static file config. Solves JS error, no-one was doing this
    since we have standalone reports anyway.
- Added support for Python 3.5
- Fixed bug with module specific CSS / JS includes in some templates
- Made the 'ignore files' config use unix style file pattern matching
- Fixed some bugs in the FastQ Screen module
- Fixed some bugs in the FastQC module
- Fixed occasional general stats table bug
- Table sorting on sample names now works after renaming
- Bismark module restructure
  - Each report type now handled independently (alignment / dedup / meth extraction)
  - M-Bias plot now shows R1 and R2
- FastQC GC content plot now has option for counts or percentages
  - Allows comparison between samples with very different read counts
- Bugfix for reports javascript
  - Caused by updated to remotely loaded HighCharts export script
  - Export script now bundled with multiqc, so does not depend on internet connection
  - Other JS errors fixed in this work
- Bugfix for older FastQC reports - handle old style sequence dup data
- Bugfix for varying Tophat alignment report formats
- Bugfix for Qualimap RNA Seq reports with paired end data

---

## [MultiQC v0.3.1](https://github.com/ewels/MultiQC/releases/tag/v0.3.1) - 2015-11-04

- Hotfix patch to fix broken FastQC module (wasn't finding `.zip` files properly)
- General Stats table colours now flat. Should improve browser speed.
- Empty rows now hidden if appear due to column removal in general stats
- FastQC Kmer plot removed until we have something better to show.

---

## [MultiQC v0.3](https://github.com/ewels/MultiQC/releases/tag/v0.3) - 2015-11-04

- Lots of lovely new documentation!
- Child templates - easily customise specific parts of the default report template
- Plugin hooks - allow other tools to execute custom code during MultiQC execution
- New Preseq module
- New design for general statistics table (snazzy new background bars)
- Further development of toolbox
  - New button to clear all filters
  - Warnings when samples are hidden, plus empty plots and table cols are hidden
  - Active toolbar tab buttons are highlighted
- Lots of refactoring by @moonso to please the Pythonic gods
  - Switched to click instead of argparse to handle command line arguments
  - Code generally conforms to best practices better now.
- Now able to supply multiple directories to search for reports
- Logging output improved (now controlled by `-q` and `-v` for quiet and verbose)
- More HTML output dealt with by the base module, less left to the modules
  - Module introduction text
  - General statistics table now much easier to add to (new helper functions)
- Images, CSS and Javascript now included in HTML, meaning that there is a single
  report file to make sharing easier
- More accessible scrolling in the report - styled scrollbars and 'to top' button.
- Modules and templates now use setuptools entry points, facilitating plugins
  by other packages. Allows niche extensions whilst keeping the core codebase clean.
- The general stats table now has a sticky header row when scrolling, thanks to
  some new javascript wizardry...
- General stats columns can have a _shared key_ which allows common colour schemes
  and data ranges. For instance, all columns describing a read count will now share
  their scale across modules.
- General stats columns can be hidden and reordered with a new modal window.
- Plotting code refactored, reports with many samples (>50 by default) don't
  automatically render to avoid freezing the browser.
- Plots with highlighted and renamed samples now honour this when exporting to
  different file types.

---

## [MultiQC v0.2](https://github.com/ewels/MultiQC/releases/tag/v0.2) - 2015-09-18

- Code restructuring for nearly all modules. Common base module
  functions now handle many more functions (plots, config, file import)
  - See the [contributing notes](https://github.com/ewels/MultiQC/blob/master/CONTRIBUTING.md)
    for instructions on how to use these new helpers to make your own module
- New report toolbox - sample highlighting, renaming, hiding
  - Config is autosaved by default, can also export to a file for sharing
  - Interactive tour to help users find their way around
- New Tophat, Bowtie 2 and QualiMap modules
  - Thanks to @guillermo-carrasco for the QualiMap module
- Bowtie module now works
- New command line parameter `-d` prefixes sample names with the directory that
  they were found in. Allows duplicate filenames without being overwritten.
- Introduction walkthrough helps show what can be done in the report
- Now compatible with both Python 2 and Python 3
- Software version number now printed on command line properly, and in reports.
- Bugfix: FastQC doesn't break when only one report found
- Bugfix: FastQC seq content heatmap highlighting
- Many, many small bugfixes

---

## [MultiQC v0.1](https://github.com/ewels/MultiQC/releases/tag/v0.1) - 2015-09-01

- The first public release of MultiQC, after a month of development. Basic
  structure in place and modules for FastQC, FastQ Screen, Cutadapt, Bismark,
  STAR, Bowtie, Subread featureCounts and Picard MarkDuplicates. Approaching
  stability, though still under fairly heavy development.<|MERGE_RESOLUTION|>--- conflicted
+++ resolved
@@ -19,6 +19,8 @@
 
 ### Module updates
 
+- **BclConvert**
+  - Handle single-end read data correctly when setting cluster length instead of always assuming paired-end reads ([#1697](https://github.com/ewels/MultiQC/issues/1697))
 - **Custom content**
   - Create a report even if there's only Custom Content General Stats there
   - Attempt to cooerce line / scatter x-axes into floats so as not to lose labels ([#1242](https://github.com/ewels/MultiQC/issues/1242))
@@ -64,16 +66,11 @@
   - Handle zero mean X depth in _Sex_ plot ([#1670](https://github.com/ewels/MultiQC/pull/1670))
 - **Fastp**
   - Include low complexity and too long reads in filtering bar chart
-<<<<<<< HEAD
-- **BclConvert**
-  - Handle single-end read data correctly when setting cluster length instead of always assuming paired-end reads ([#1697](https://github.com/ewels/MultiQC/issues/1697))
-=======
 - **miRTop**
   - Fix module crashing when `ref_miRNA_sum` is missing in file. ([#1712](https://github.com/ewels/MultiQC/issues/1712))
   - Fix module crashing due to zero division ([#1719](https://github.com/ewels/MultiQC/issues/1719))
 - **FastQC**
   - Fixed error when parsing duplicate ratio when there is `nan` values in the report. ([#1725](https://github.com/ewels/MultiQC/pull/1725))
->>>>>>> c506f3fe
 
 ## [MultiQC v1.12](https://github.com/ewels/MultiQC/releases/tag/v1.12) - 2022-02-08
 

--- conflicted
+++ resolved
@@ -46,17 +46,13 @@
     * Command line tool to annotate miRNAs with a standard mirna/isomir naming (mirGFF3)
     * Module started by [@oneillkza](https://github.com/oneillkza/) and completed by [@FlorianThibord](https://github.com/FlorianThibord/)
 * [**MultiVCFAnalyzer**](https://github.com/alexherbig/multivcfanalyzer)
-<<<<<<< HEAD
     * Combining multiple VCF files into one coherent report and format for downstream analysis.
 * **Picard** - new submodules for `QualityByCycleMetrics`, `QualityScoreDistributionMetrics` & `QualityYieldMetrics`
     * See [#1116](https://github.com/ewels/MultiQC/issues/1114)
+* [**Sickle**](https://github.com/najoshi/sickle)
+    * A windowed adaptive trimming tool for FASTQ files using quality
 * [**VarScan2**](https://github.com/dkoboldt/varscan)
     * Variant calling and somatic mutation/CNV detection for next-generation sequencing data
-=======
-    * combining multiple VCF files into one coherent report and format for downstream analysis.
-* [**Sickle**](https://github.com/najoshi/sickle)
-    * A windowed adaptive trimming tool for FASTQ files using quality
->>>>>>> 7345b8f3
 
 #### Module updates:
 

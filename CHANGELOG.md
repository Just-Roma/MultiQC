--- conflicted
+++ resolved
@@ -21,19 +21,16 @@
   - Tool that converts / demultiplexes Illumina Binary Base Call (BCL) files to FASTQ files
 - [**Bustools**](https://bustools.github.io/)
   - Tools for working with BUS files
-<<<<<<< HEAD
-- [**NanoStat**](https://github.com/wdecoster/nanostat)
-  - Calculate various statistics from a long read sequencing datasets
-=======
 - [**ccs**](https://github.com/PacificBiosciences/ccs)
   - Generate highly accurate single-molecule consensus reads from PacBio data
 - [**GffCompare**](https://ccb.jhu.edu/software/stringtie/gffcompare.shtml)
   - GffCompare can annotate and estimate accuracy of one or more GFF files compared with a reference annotation.
 - [**Lima**](https://github.com/PacificBiosciences/barcoding)
   - The PacBio Barcode Demultiplexer
+- [**NanoStat**](https://github.com/wdecoster/nanostat)
+  - Calculate various statistics from a long read sequencing datasets
 - [**odgi**](https://github.com/pangenome/odgi)
   - Optimized dynamic genome/graph implementation
->>>>>>> 7423cd45
 - [**Pangolin**](https://github.com/cov-lineages/pangolin)
   - Added MultiQC support for Pangolin, the tool that determines SARS-CoV-2 lineages
 - [**Sambamba Markdup**](https://lomereiter.github.io/sambamba/docs/sambamba-markdup.html)

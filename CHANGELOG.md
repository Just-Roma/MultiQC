--- conflicted
+++ resolved
@@ -32,25 +32,23 @@
     * Still testing on both Linux and Windows, with multiple versions of Python
     * CI tests should now run automatically for anyone who forks the MultiQC repository
 
-<<<<<<< HEAD
 #### New Modules:
 
 * [**MultiVCFAnalyzer**](https://github.com/alexherbig/multivcfanalyzer)
     * combining multiple VCF files into one coherent report and format for downstream analysis.
 
-=======
->>>>>>> 2bb0103a
 #### Module updates:
 
 * **bcl2fastq**
     * Samples with multiple library preps (i.e barcodes) will now be handled correctly ([#1094](https://github.com/ewels/MultiQC/issues/1094))
-<<<<<<< HEAD
 * **DamageProfiler**
     * Removes redundant typo in init name. This makes referring to the module's column consistent with other modules when customising general stats table.
 * **MTNucRatioCalculator**
     * Fixed misleading value suffix in general stats table
 * **Picard HsMetrics**
     * Updated large HsMetrics table to use columns specified in the MultiQC config. See [docs](https://multiqc.info/docs/#hsmetrics). ([#831](https://github.com/ewels/MultiQC/issues/831))
+* **Picard WgsMetrics**
+    * Updated parsing code to recognise new java class string ([#1114](https://github.com/ewels/MultiQC/issues/1114))
 * **QualiMap**
     * Fixed QualiMap mean coverage calculation [#1082](https://github.com/ewels/MultiQC/issues/1082), [#1077](https://github.com/ewels/MultiQC/issues/1082)
 * **RNASeQC2**
@@ -59,10 +57,6 @@
     * Removes hardcoding of general stats column names. This allows column names to indicate when a module has been run twice ([https://github.com/ewels/MultiQC/issues/1076](https://github.com/ewels/MultiQC/issues/1076)).
 * **sortmerna**
     * Fix the bug for the latest sortmerna version 4.2.0 ([#1121](https://github.com/ewels/MultiQC/issues/1121))
-=======
-* **Picard**
-    * Updated WgsMetrics parsing code to recognise new java class string ([#1114](https://github.com/ewels/MultiQC/issues/1114))
->>>>>>> 2bb0103a
 
 ## [MultiQC v1.8](https://github.com/ewels/MultiQC/releases/tag/v1.8) - 2019-11-20
 

# ![MultiQC](https://raw.githubusercontent.com/ewels/MultiQC/master/docs/images/MultiQC_logo.png)


### Aggregate bioinformatics results across many samples into a single report.

##### Find [documentation](http://multiqc.info/docs) and [example reports](http://multiqc.info/examples/rna-seq/multiqc_report.html) at [http://multiqc.info](http://multiqc.info)

[![PyPI Version](https://img.shields.io/pypi/v/multiqc.svg?style=flat-square)](https://pypi.python.org/pypi/multiqc/)
[![Conda Version](https://anaconda.org/bioconda/multiqc/badges/version.svg)](https://anaconda.org/bioconda/multiqc)
[![Docker](https://img.shields.io/docker/automated/ewels/multiqc.svg?style=flat-square)](https://hub.docker.com/r/ewels/multiqc/)
[![Build Status](https://img.shields.io/travis/ewels/MultiQC.svg?style=flat-square)](https://travis-ci.org/ewels/MultiQC)

[![Gitter](https://img.shields.io/badge/gitter-%20join%20chat%20%E2%86%92-4fb99a.svg?style=flat-square)](https://gitter.im/ewels/MultiQC)
[![DOI](https://img.shields.io/badge/DOI-10.1093%2Fbioinformatics%2Fbtw354-lightgrey.svg?style=flat-square)](http://dx.doi.org/10.1093/bioinformatics/btw354)

-----

MultiQC is a tool to create a single report with interactive plots
for multiple bioinformatics analyses across many samples.

MultiQC is written in Python (tested with v2.7, 3.4, 3.5 and 3.6). It is
available on the [Python Package Index](https://pypi.python.org/pypi/multiqc/)
and through conda using [Bioconda](http://bioconda.github.io/).

Reports are generated by scanning given directories for recognised log files.
These are parsed and a single HTML report is generated summarising the statistics
for all logs found. MultiQC reports can describe multiple analysis steps and
large numbers of samples within a single plot, and multiple analysis tools making
it ideal for routine fast quality control.

Currently, supported tools include:


|Read QC & pre-processing         | Aligners / quantifiers  | Post-alignment processing   | Post-alignment QC                    |
|---------------------------------|-------------------------|-----------------------------|--------------------------------------|
|[Adapter Removal][adapterremoval]|[BBMap][bbmap]           |[Bamtools][bamtools]         |[biobambam2][biobambam2]              |
|[AfterQC][afterqc]               |[BISCUIT][biscuit]       |[Bcftools][bcftools]         |[BUSCO][busco]                        |
|[Bcl2fastq][bcl2fastq]           |[Bismark][bismark]       |[GATK][gatk]                 |[Conpair][conpair]                    |
|[BBTools][bbmap]                 |[Bowtie][bowtie-1]       |[HOMER][homer]               |[DamageProfiler][damageprofiler]      |
|[BioBloom Tools][biobloomtools]  |[Bowtie 2][bowtie-2]     |[HTSeq][htseq]               |[DeDup][dedup]                        |
|[ClipAndMerge][clipandmerge]     |[HiCUP][hicup]           |[MACS2][macs2]               |[deepTools][deeptools]                |
|[Cluster Flow][clusterflow]      |[HiC-Pro][hicpro]        |[Picard][picard]             |[Disambiguate][disambiguate]          |
|[Cutadapt][cutadapt]             |[HISAT2][hisat2]         |[Prokka][prokka]             |[goleft][goleft]                      |
|[leeHom][leehom]                 |[Kallisto][kallisto]     |[RSEM][rsem]                 |[HiCExplorer][hicexplorer]            |
|[InterOp][interop]               |[Long Ranger][longranger]|[Samblaster][samblaster]     |[methylQA][methylqa]                  |
|[FastQC][fastqc]                 |[Salmon][salmon]         |[Samtools][samtools]         |[miRTrace][mirtrace]                  |
|[FastQ Screen][fastq-screen]     |[Slamdunk][slamdunk]     |[SnpEff][snpeff]             |[mosdepth][mosdepth]                  |
|[Fastp][fastp]                   |[STAR][star]             |[Subread featureCounts][featurecounts]|[Peddy][peddy]               |
<<<<<<< HEAD
|[fgbio][fgbio]                   |[Tophat][tophat]         |[Stacks][stacks]             |[phantompeakqualtools][phantompeakqualtools]|
|[FLASh][flash]                   |                         |[THetA2][theta2]             |[Preseq][preseq]                      |
|[Flexbar][flexbar]               |                         |                             |[QoRTs][qorts]                        |
|[Jellyfish][jellyfish]           |                         |                             |[Qualimap][qualimap]                  |
|[KAT][kat]                       |                         |                             |[QUAST][quast]                        |
|[MinIONQC][minionqc]             |                         |                             |[RNA-SeQC][rna_seqc]                  |
|[Skewer][skewer]                 |                         |                             |[RSeQC][rseqc]                        |
|[SortMeRNA][sortmerna]           |                         |                             |[Sargasso][sargasso]                  |
=======
|[FLASh][flash]                   |[Tophat][tophat]         |[Stacks][stacks]             |[phantompeakqualtools][phantompeakqualtools]|
|[Flexbar][flexbar]               |                         |[THetA2][theta2]             |[Preseq][preseq]                      |
|[Jellyfish][jellyfish]           |                         |                             |[QoRTs][qorts]                        |
|[KAT][kat]                       |                         |                             |[Qualimap][qualimap]                  |
|[MinIONQC][minionqc]             |                         |                             |[QUAST][quast]                        |
|[Skewer][skewer]                 |                         |                             |[RNA-SeQC][rna_seqc]                  |
|[SortMeRNA][sortmerna]           |                         |                             |[RSeQC][rseqc]                        |
|                                 |                         |                             |[Sargasso][sargasso]                  |
|                                 |                         |                             |[SexDetErrmine][sexdeterrmine]        |
>>>>>>> c6a182e0
|                                 |                         |                             |[Supernova][supernova]                |
|                                 |                         |                             |[VCFTools][vcftools]                  |
|                                 |                         |                             |[VerifyBAMID][verifybamid]            |


MultiQC can also easily parse data from custom scripts, if correctly formatted / configured.
See the [MultiQC documentation](http://multiqc.info/docs/#custom-content) for more information.

Please note that some modules only recognise output from certain tool subcommands. Please follow the
links in the above table to the [module documentation](http://multiqc.info/docs/#multiqc-modules)
for more information.

More modules are being written all of the time. Please suggest any ideas as a new
[issue](https://github.com/ewels/MultiQC/issues) _(include an example log file if possible)_.

## Installation

You can install MultiQC from [PyPI](https://pypi.python.org/pypi/multiqc/)
using `pip` as follows:
```bash
pip install multiqc
```

Alternatively, you can install using [Conda](http://anaconda.org/)
from the [bioconda channel](https://bioconda.github.io/):
```bash
conda install -c bioconda multiqc
```

If you would like the development version instead, the command is:
```bash
pip install --upgrade --force-reinstall git+https://github.com/ewels/MultiQC.git
```

MultiQC is also available in the
[Galaxy Toolshed](https://toolshed.g2.bx.psu.edu/view/engineson/multiqc/).

## Usage
Once installed, you can use MultiQC by navigating to your analysis directory
(or a parent directory) and running the tool:
```bash
multiqc .
```

That's it! MultiQC will scan the specified directory (`.` is the current dir)
and produce a report detailing whatever it finds.

The report is created in `multiqc_report.html` by default. Tab-delimited data
files are also created in `multiqc_data/`, containing extra information.
These can be easily inspected using Excel (use `--data-format` to get `yaml`
or `json` instead).

For more detailed instructions, run `multiqc -h` or see the
[documentation](http://multiqc.info/docs/#running-multiqc).

## Citation
Please consider citing MultiQC if you use it in your analysis.

> **MultiQC: Summarize analysis results for multiple tools and samples in a single report** <br/>
> _Philip Ewels, Måns Magnusson, Sverker Lundin and Max Käller_ <br/>
> Bioinformatics (2016) <br/>
> doi: [10.1093/bioinformatics/btw354](http://dx.doi.org/10.1093/bioinformatics/btw354) <br/>
> PMID: [27312411](http://www.ncbi.nlm.nih.gov/pubmed/27312411)

```TeX
@article{doi:10.1093/bioinformatics/btw354,
author = {Ewels, Philip and Magnusson, Måns and Lundin, Sverker and Käller, Max},
title = {MultiQC: summarize analysis results for multiple tools and samples in a single report},
journal = {Bioinformatics},
volume = {32},
number = {19},
pages = {3047},
year = {2016},
doi = {10.1093/bioinformatics/btw354},
URL = { + http://dx.doi.org/10.1093/bioinformatics/btw354},
eprint = {/oup/backfile/Content_public/Journal/bioinformatics/32/19/10.1093_bioinformatics_btw354/3/btw354.pdf}
}
```

## Contributions & Support

Contributions and suggestions for new features are welcome, as are bug reports!
Please create a new [issue](https://github.com/ewels/MultiQC/issues) for any
of these, including example reports where possible. MultiQC has extensive
[documentation](http://multiqc.info/docs) describing how to write new modules,
plugins and templates.

There is a chat room for the package hosted on Gitter where you can discuss
things with the package author and other developers:
https://gitter.im/ewels/MultiQC

If in doubt, feel free to get in touch with the author directly:
[@ewels](https://github.com/ewels) (phil.ewels@scilifelab.se)

### Contributors
Project lead and main author: [@ewels](https://github.com/ewels)

Code contributions from:
[@ahvigil](https://github.com/ahvigil),
[@aledj2](https://github.com/aledj2),
[@apeltzer](https://github.com/apeltzer),
[@avilella](https://github.com/avilella),
[@boulund](https://github.com/boulund),
[@bschiffthaler](https://github.com/bschiffthaler),
[@chuan-wang](https://github.com/chuan-wang),
[@cpavanrun](https://github.com/cpavanrun),
[@dakl](https://github.com/dakl),
[@ehsueh](https://github.com/ehsueh),
[@epruesse](https://github.com/epruesse),
[@florianduclot](https://github.com/florianduclot/),
[@guillermo-carrasco](https://github.com/guillermo-carrasco),
[@HLWiencko](https://github.com/HLWiencko),
[@iimog](https://github.com/iimog),
[@joachimwolff](https://github.com/joachimwolff),
[@jrderuiter](https://github.com/jrderuiter),
[@lpantano](https://github.com/lpantano),
[@matthdsm](https://github.com/matthdsm),
[@MaxUlysse](https://github.com/MaxUlysse),
[@mlusignan](https://github.com/mlusignan),
[@moonso](https://github.com/moonso),
[@noirot](https://github.com/noirot),
[@remiolsen](https://github.com/remiolsen),
[@rdali](https://github.com/rdali),
[@rlegendre](https://github.com/rlegendre),
[@robinandeer](https://github.com/robinandeer),
[@Rotholandus](https://github.com/Rotholandus),
[@sachalau](https://github.com/sachalau/),
[@smeds](https://github.com/smeds/),
[@t-neumann](https://github.com/t-neumann),
[@vladsaveliev](https://github.com/vladsaveliev),
[@winni2k](https://github.com/winni2k),
[@wkretzsch](https://github.com/wkretzsch),
[@nservant](https://github.com/nservant),

and many others. Thanks for your support!

MultiQC is released under the GPL v3 or later licence.

[adapterremoval]: http://multiqc.info/docs/#adapter-removal
[afterqc]:        http://multiqc.info/docs/#afterqc
[bamtools]:       http://multiqc.info/docs/#bamtools
[bbmap]:          http://multiqc.info/docs/#bbmap
[bcftools]:       http://multiqc.info/docs/#bcftools
[bcl2fastq]:      http://multiqc.info/docs/#bcl2fastq
[biobambam2]:     http://multiqc.info/docs/#biobambam2
[biobloomtools]:  http://multiqc.info/docs/#biobloom-tools
[biscuit]:        http://multiqc.info/docs/#biscuit
[bismark]:        http://multiqc.info/docs/#bismark
[bowtie-1]:       http://multiqc.info/docs/#bowtie-1
[bowtie-2]:       http://multiqc.info/docs/#bowtie-2
[busco]:          http://multiqc.info/docs/#busco
[clipandmerge]:   http://multiqc.info/docs/#clipandmerge
[clusterflow]:    http://multiqc.info/docs/#cluster-flow
[conpair]:        http://multiqc.info/docs/#conpair
[cutadapt]:       http://multiqc.info/docs/#cutadapt
[damageprofiler]: http://multiqc.info/docs/#damageprofiler
[dedup]:          http://multiqc.info/docs/#dedup
[deeptools]:      http://multiqc.info/docs/#deeptools
[disambiguate]:   http://multiqc.info/docs/#disambiguate
[fastq-screen]:   http://multiqc.info/docs/#fastq-screen
[fastqc]:         http://multiqc.info/docs/#fastqc
[fastp]:          http://multiqc.info/docs/#fastp
[featurecounts]:  http://multiqc.info/docs/#featurecounts
[fgbio]:          http://multiqc.info/docs/#fgbio
[flash]:          http://multiqc.info/docs/#flash
[flexbar]:        http://multiqc.info/docs/#flexbar
[gatk]:           http://multiqc.info/docs/#gatk
[goleft]:         http://multiqc.info/docs/#goleft-indexcov
[hicexplorer]:    http://multiqc.info/docs/#hicexplorer
[hicup]:          http://multiqc.info/docs/#hicup
[hicpro]:         http://multiqc.info/docs/#hic-pro
[hisat2]:         http://multiqc.info/docs/#hisat2
[homer]:          http://multiqc.info/docs/#homer
[htseq]:          http://multiqc.info/docs/#htseq
[interop]:        http://multiqc.info/docs/#interop
[jellyfish]:      http://multiqc.info/docs/#jellyfish
[kallisto]:       http://multiqc.info/docs/#kallisto
[kat]:            http://multiqc.info/docs/#kat
[leehom]:         http://multiqc.info/docs/#leehom
[longranger]:     http://multiqc.info/docs/#longranger
[macs2]:          http://multiqc.info/docs/#macs2
[methylqa]:       http://multiqc.info/docs/#methylqa
[minionqc]:       http://multiqc.info/docs/#minionqc
[mirtrace]:       http://multiqc.info/docs/#mirtrace
[mosdepth]:       http://multiqc.info/docs/#mosdepth
[peddy]:          http://multiqc.info/docs/#peddy
[phantompeakqualtools]: http://multiqc.info/docs/#phantompeakqualtools
[picard]:         http://multiqc.info/docs/#picard
[preseq]:         http://multiqc.info/docs/#preseq
[prokka]:         http://multiqc.info/docs/#prokka
[qorts]:          http://multiqc.info/docs/#qorts
[qualimap]:       http://multiqc.info/docs/#qualimap
[quast]:          http://multiqc.info/docs/#quast
[rna_seqc]:       http://multiqc.info/docs/#rna_seqc
[rsem]:           http://multiqc.info/docs/#rsem
[rseqc]:          http://multiqc.info/docs/#rseqc
[salmon]:         http://multiqc.info/docs/#salmon
[samblaster]:     http://multiqc.info/docs/#samblaster
[samtools]:       http://multiqc.info/docs/#samtools
[sargasso]:       http://multiqc.info/docs/#sargasso
[sexdeterrmine]:  http://multiqc.info/docs/#sexdeterrmine
[skewer]:         http://multiqc.info/docs/#skewer
[slamdunk]:       http://multiqc.info/docs/#slamdunk
[snpeff]:         http://multiqc.info/docs/#snpeff
[sortmerna]:      http://multiqc.info/docs/#sortmerna
[stacks]:         http://multiqc.info/docs/#stacks
[star]:           http://multiqc.info/docs/#star
[supernova]:      http://multiqc.info/docs/#supernova
[theta2]:         http://multiqc.info/docs/#theta2
[tophat]:         http://multiqc.info/docs/#tophat
[trimmomatic]:    http://multiqc.info/docs/#trimmomatic
[vcftools]:       http://multiqc.info/docs/#vcftools
[verifyBAMID]:    http://multiqc.info/docs/#verifybamid<|MERGE_RESOLUTION|>--- conflicted
+++ resolved
@@ -46,7 +46,6 @@
 |[FastQC][fastqc]                 |[Salmon][salmon]         |[Samtools][samtools]         |[miRTrace][mirtrace]                  |
 |[FastQ Screen][fastq-screen]     |[Slamdunk][slamdunk]     |[SnpEff][snpeff]             |[mosdepth][mosdepth]                  |
 |[Fastp][fastp]                   |[STAR][star]             |[Subread featureCounts][featurecounts]|[Peddy][peddy]               |
-<<<<<<< HEAD
 |[fgbio][fgbio]                   |[Tophat][tophat]         |[Stacks][stacks]             |[phantompeakqualtools][phantompeakqualtools]|
 |[FLASh][flash]                   |                         |[THetA2][theta2]             |[Preseq][preseq]                      |
 |[Flexbar][flexbar]               |                         |                             |[QoRTs][qorts]                        |
@@ -55,17 +54,7 @@
 |[MinIONQC][minionqc]             |                         |                             |[RNA-SeQC][rna_seqc]                  |
 |[Skewer][skewer]                 |                         |                             |[RSeQC][rseqc]                        |
 |[SortMeRNA][sortmerna]           |                         |                             |[Sargasso][sargasso]                  |
-=======
-|[FLASh][flash]                   |[Tophat][tophat]         |[Stacks][stacks]             |[phantompeakqualtools][phantompeakqualtools]|
-|[Flexbar][flexbar]               |                         |[THetA2][theta2]             |[Preseq][preseq]                      |
-|[Jellyfish][jellyfish]           |                         |                             |[QoRTs][qorts]                        |
-|[KAT][kat]                       |                         |                             |[Qualimap][qualimap]                  |
-|[MinIONQC][minionqc]             |                         |                             |[QUAST][quast]                        |
-|[Skewer][skewer]                 |                         |                             |[RNA-SeQC][rna_seqc]                  |
-|[SortMeRNA][sortmerna]           |                         |                             |[RSeQC][rseqc]                        |
-|                                 |                         |                             |[Sargasso][sargasso]                  |
 |                                 |                         |                             |[SexDetErrmine][sexdeterrmine]        |
->>>>>>> c6a182e0
 |                                 |                         |                             |[Supernova][supernova]                |
 |                                 |                         |                             |[VCFTools][vcftools]                  |
 |                                 |                         |                             |[VerifyBAMID][verifybamid]            |

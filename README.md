--- conflicted
+++ resolved
@@ -29,42 +29,8 @@
 large numbers of samples within a single plot, and multiple analysis tools making
 it ideal for routine fast quality control.
 
-<<<<<<< HEAD
-Currently, supported tools include:
-
-
-|Read QC & pre-processing         | Aligners / quantifiers  | Post-alignment processing   | Post-alignment QC                    |
-|---------------------------------|-------------------------|-----------------------------|--------------------------------------|
-|[Adapter Removal][adapterremoval]|[BBMap][bbmap]           |[Bamtools][bamtools]         |[biobambam2][biobambam2]              |
-|[AfterQC][afterqc]               |[BISCUIT][biscuit]       |[Bcftools][bcftools]         |[BUSCO][busco]                        |
-|[Bcl2fastq][bcl2fastq]           |[Bismark][bismark]       |[GATK][gatk]                 |[Conpair][conpair]                    |
-|[BBTools][bbmap]                 |[Bowtie][bowtie-1]       |[HOMER][homer]               |[DamageProfiler][damageprofiler]      |
-|[BioBloom Tools][biobloomtools]  |[Bowtie 2][bowtie-2]     |[HTSeq][htseq]               |[DeDup][dedup]                        |
-|[ClipAndMerge][clipandmerge]     |[HiCUP][hicup]           |[MACS2][macs2]               |[deepTools][deeptools]                |
-|[Cluster Flow][clusterflow]      |[HiC-Pro][hicpro]        |[Picard][picard]             |[Disambiguate][disambiguate]          |
-|[Cutadapt][cutadapt]             |[HISAT2][hisat2]         |[Prokka][prokka]             |[goleft][goleft]                      |
-|[leeHom][leehom]                 |[Kallisto][kallisto]     |[RSEM][rsem]                 |[HiCExplorer][hicexplorer]            |
-|[InterOp][interop]               |[Long Ranger][longranger]|[Samblaster][samblaster]     |[methylQA][methylqa]                  |
-|[FastQC][fastqc]                 |[Salmon][salmon]         |[Samtools][samtools]         |[miRTrace][mirtrace]                  |
-|[FastQ Screen][fastq-screen]     |[Slamdunk][slamdunk]     |[SnpEff][snpeff]             |[mosdepth][mosdepth]                  |
-|[Fastp][fastp]                   |[STAR][star]             |[SNPsplit][snpsplit]         |[Peddy][peddy]               |
-|[fgbio][fgbio]                   |[Tophat][tophat]         |[Subread featureCounts][featurecounts]|[phantompeakqualtools][phantompeakqualtools]|
-|[FLASh][flash]                   |                         |[Stacks][stacks]             |[Preseq][preseq]                      |
-|[Flexbar][flexbar]               |                         |[THetA2][theta2]             |[QoRTs][qorts]                        |
-|[Jellyfish][jellyfish]           |                         |                             |[Qualimap][qualimap]                  |
-|[KAT][kat]                       |                         |                             |[QUAST][quast]                        |
-|[MinIONQC][minionqc]             |                         |                             |[RNA-SeQC][rna_seqc]                  |
-|[Skewer][skewer]                 |                         |                             |[RSeQC][rseqc]                        |
-|[SortMeRNA][sortmerna]           |                         |                             |[Sargasso][sargasso]                  |
-|[SeqyClean][seqyclean]           |                         |                             |[Sex.DetERRmine][sexdeterrmine]       |
-|[Sickle][sickle]                 |                         |                             |[Supernova][supernova]                |
-|                                 |                         |                             |[VCFTools][vcftools]                  |
-|                                 |                         |                             |[VerifyBAMID][verifybamid]            |
-
-=======
 There a very large number of Bioinformatics tools supported by MultiQC.
 Please see the MultiQC website for a [complete list](https://multiqc.info/#supported-tools).
->>>>>>> 471e102c
 
 MultiQC can also easily parse data from custom scripts, if correctly formatted / configured.
 See the [MultiQC documentation](http://multiqc.info/docs/#custom-content) for more information.

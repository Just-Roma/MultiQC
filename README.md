# ![MultiQC](https://raw.githubusercontent.com/ewels/MultiQC/master/docs/images/MultiQC_logo.png)


### Aggregate bioinformatics results across many samples into a single report.

##### Find [documentation](http://multiqc.info/docs) and [example reports](http://multiqc.info/examples/rna-seq/multiqc_report.html) at [http://multiqc.info](http://multiqc.info)

[![PyPI Version](https://img.shields.io/pypi/v/multiqc.svg?style=flat-square)](https://pypi.python.org/pypi/multiqc/)
[![Conda Version](https://anaconda.org/bioconda/multiqc/badges/version.svg)](https://anaconda.org/bioconda/multiqc)
[![Docker](https://img.shields.io/docker/automated/ewels/multiqc.svg?style=flat-square)](https://hub.docker.com/r/ewels/multiqc/)
[![Build Status](https://img.shields.io/travis/ewels/MultiQC.svg?style=flat-square)](https://travis-ci.org/ewels/MultiQC)

[![Gitter](https://img.shields.io/badge/gitter-%20join%20chat%20%E2%86%92-4fb99a.svg?style=flat-square)](https://gitter.im/ewels/MultiQC)
[![DOI](https://img.shields.io/badge/DOI-10.1093%2Fbioinformatics%2Fbtw354-lightgrey.svg?style=flat-square)](http://dx.doi.org/10.1093/bioinformatics/btw354)

-----

MultiQC is a tool to create a single report with interactive plots
for multiple bioinformatics analyses across many samples.

MultiQC is written in Python (tested with v2.7, 3.4, 3.5 and 3.6). It is
available on the [Python Package Index](https://pypi.python.org/pypi/multiqc/)
and through conda using [Bioconda](http://bioconda.github.io/).

Reports are generated by scanning given directories for recognised log files.
These are parsed and a single HTML report is generated summarising the statistics
for all logs found. MultiQC reports can describe multiple analysis steps and
large numbers of samples within a single plot, and multiple analysis tools making
it ideal for routine fast quality control.

Currently, supported tools include:


|Read QC & pre-processing         | Aligners / quantifiers  | Post-alignment processing | Post-alignment QC          |
|---------------------------------|-------------------------|---------------------------|----------------------------|
|[Adapter Removal][adapterremoval]|[BBMap][bbmap]           |[Bamtools][bamtools]       |[BUSCO][busco]              |
|[AfterQC][afterqc]               |[Bismark][bismark]       |[Bcftools][bcftools]       |[Conpair][conpair]          |
|[Bcl2fastq][bcl2fastq]           |[Bowtie][bowtie-1]       |[GATK][gatk]               |[Disambiguate][disambiguate]|
|[BBTools][bbmap]                 |[Bowtie 2][bowtie-2]     |[HOMER][homer]             |[goleft][goleft]            |
|[BioBloom Tools][biobloomtools]  |[HiCUP][hicup]           |[HTSeq][htseq]             |[HiCExplorer][hicexplorer]  |
|[Cluster Flow][clusterflow]      |[HISAT2][hisat2]         |[MACS2][macs2]             |[methylQA][methylqa]        |
|[Cutadapt][cutadapt]             |[Kallisto][kallisto]     |[Picard][picard]           |[Peddy][peddy]              |
|[leeHom][leehom]                 |[Long Ranger][longranger]|[Prokka][prokka]           |[Preseq][preseq]            |
|[InterOp][interop]               |[Salmon][salmon]         |[Samblaster][samblaster]   |[QoRTs][qorts]              |
|[FastQC][fastqc]                 |[Slamdunk][slamdunk]     |[Samtools][samtools]       |[Qualimap][qualimap]        |
|[FastQ Screen][fastq-screen]     |[STAR][star]             |[SnpEff][snpeff]           |[QUAST][quast]              |
<<<<<<< HEAD
|[Flexbar][flexbar]               |[Tophat][tophat]|[Subread featureCounts][featurecounts]|[RNA-SeQC][rna_seqc]      |
|[Jellyfish][jellyfish]           |[HiCPro][hicpro]         |[RSEM][rsem]               |[RSeQC][rseqc]              |
|[Skewer][skewer]                 |                         |[THetA2][theta2]           |[Sargasso][sargasso]        |
|[SortMeRNA][sortmerna]           |                         |                           |[Supernova][supernova]      |
|[Trimmomatic][trimmomatic]       |                         |                           |[VCFTools][vcftools]        |
|[Illumina InterOp][interop]      |                         |                           |[VerifyBAMID][verifybamid]  |
=======
|[Fastp][fastp]                   |[Tophat][tophat]         |[Subread featureCounts][featurecounts]|[RNA-SeQC][rna_seqc]|
|[Flexbar][flexbar]               |                         |[RSEM][rsem]               |[RSeQC][rseqc]              |
|[Jellyfish][jellyfish]           |                         |[THetA2][theta2]           |[Sargasso][sargasso]        |
|[KAT][kat]                       |                         |                           |[Supernova][supernova]      |
|[Skewer][skewer]                 |                         |                           |[VCFTools][vcftools]        |
|[SortMeRNA][sortmerna]           |                         |                           |[VerifyBAMID][verifybamid]  |
|[Trimmomatic][trimmomatic]       |                         |                           |                            |
>>>>>>> b91e9b20



MultiQC can also easily parse data from custom scripts, if correctly formatted / configured.
See the [MultiQC documentation](http://multiqc.info/docs/#custom-content) for more information.

Please note that some modules only recognise output from certain tool subcommands. Please follow the
links in the above table to the [module documentation](http://multiqc.info/docs/#multiqc-modules)
for more information.

More modules are being written all of the time. Please suggest any ideas as a new
[issue](https://github.com/ewels/MultiQC/issues) _(include an example log file if possible)_.

## Installation

You can install MultiQC from [PyPI](https://pypi.python.org/pypi/multiqc/)
using `pip` as follows:
```bash
pip install multiqc
```

Alternatively, you can install using [Conda](http://anaconda.org/)
from the [bioconda channel](https://bioconda.github.io/):
```bash
conda install -c bioconda multiqc
```

If you would like the development version instead, the command is:
```bash
pip install --upgrade --force-reinstall git+https://github.com/ewels/MultiQC.git
```

MultiQC is also available in the
[Galaxy Toolshed](https://toolshed.g2.bx.psu.edu/view/engineson/multiqc/).

## Usage
Once installed, you can use MultiQC by navigating to your analysis directory
(or a parent directory) and running the tool:
```bash
multiqc .
```

That's it! MultiQC will scan the specified directory (`.` is the current dir)
and produce a report detailing whatever it finds.

The report is created in `multiqc_report.html` by default. Tab-delimited data
files are also created in `multiqc_data/`, containing extra information.
These can be easily inspected using Excel (use `--data-format` to get `yaml`
or `json` instead).

For more detailed instructions, run `multiqc -h` or see the
[documentation](http://multiqc.info/docs/#running-multiqc).

## Citation
Please consider citing MultiQC if you use it in your analysis.

> **MultiQC: Summarize analysis results for multiple tools and samples in a single report** <br/>
> _Philip Ewels, Måns Magnusson, Sverker Lundin and Max Käller_ <br/>
> Bioinformatics (2016) <br/>
> doi: [10.1093/bioinformatics/btw354](http://dx.doi.org/10.1093/bioinformatics/btw354) <br/>
> PMID: [27312411](http://www.ncbi.nlm.nih.gov/pubmed/27312411)

```TeX
@article{doi:10.1093/bioinformatics/btw354,
author = {Ewels, Philip and Magnusson, Måns and Lundin, Sverker and Käller, Max},
title = {MultiQC: summarize analysis results for multiple tools and samples in a single report},
journal = {Bioinformatics},
volume = {32},
number = {19},
pages = {3047},
year = {2016},
doi = {10.1093/bioinformatics/btw354},
URL = { + http://dx.doi.org/10.1093/bioinformatics/btw354},
eprint = {/oup/backfile/Content_public/Journal/bioinformatics/32/19/10.1093_bioinformatics_btw354/3/btw354.pdf}
}
```

## Contributions & Support

Contributions and suggestions for new features are welcome, as are bug reports!
Please create a new [issue](https://github.com/ewels/MultiQC/issues) for any
of these, including example reports where possible. MultiQC has extensive
[documentation](http://multiqc.info/docs) describing how to write new modules,
plugins and templates.

There is a chat room for the package hosted on Gitter where you can discuss
things with the package author and other developers:
https://gitter.im/ewels/MultiQC

If in doubt, feel free to get in touch with the author directly:
[@ewels](https://github.com/ewels) (phil.ewels@scilifelab.se)

### Contributors
Project lead and main author: [@ewels](https://github.com/ewels)

Code contributions from:
[@ahvigil](https://github.com/ahvigil),
[@aledj2](https://github.com/aledj2),
[@apeltzer](https://github.com/apeltzer),
[@avilella](https://github.com/avilella),
[@boulund](https://github.com/boulund),
[@bschiffthaler](https://github.com/bschiffthaler),
[@cpavanrun](https://github.com/cpavanrun),
[@dakl](https://github.com/dakl),
[@ehsueh](https://github.com/ehsueh),
[@epruesse](https://github.com/epruesse),
[@florianduclot](https://github.com/florianduclot/),
[@guillermo-carrasco](https://github.com/guillermo-carrasco),
[@HLWiencko](https://github.com/HLWiencko),
[@iimog](https://github.com/iimog),
[@joachimwolff](https://github.com/joachimwolff),
[@jrderuiter](https://github.com/jrderuiter),
[@lpantano](https://github.com/lpantano),
[@matthdsm](https://github.com/matthdsm),
[@MaxUlysse](https://github.com/MaxUlysse),
[@mlusignan](https://github.com/mlusignan),
[@moonso](https://github.com/moonso),
[@noirot](https://github.com/noirot),
[@remiolsen](https://github.com/remiolsen),
[@rdali](https://github.com/rdali),
[@rlegendre](https://github.com/rlegendre),
[@robinandeer](https://github.com/robinandeer),
[@Rotholandus](https://github.com/Rotholandus),
[@sachalau](https://github.com/sachalau/),
[@t-neumann](https://github.com/t-neumann),
[@vladsaveliev](https://github.com/vladsaveliev),
[@winni2k](https://github.com/winni2k),

and many others. Thanks for your support!

MultiQC is released under the GPL v3 or later licence.

[adapterremoval]: http://multiqc.info/docs/#adapter-removal
[afterqc]:        http://multiqc.info/docs/#afterqc
[bamtools]:       http://multiqc.info/docs/#bamtools
[bbmap]:          http://multiqc.info/docs/#bbmap
[bcftools]:       http://multiqc.info/docs/#bcftools
[bcl2fastq]:      http://multiqc.info/docs/#bcl2fastq
[biobloomtools]:  http://multiqc.info/docs/#biobloom-tools
[bismark]:        http://multiqc.info/docs/#bismark
[bowtie-1]:       http://multiqc.info/docs/#bowtie-1
[bowtie-2]:       http://multiqc.info/docs/#bowtie-2
[busco]:          http://multiqc.info/docs/#busco
[clusterflow]:    http://multiqc.info/docs/#cluster-flow
[conpair]:        http://multiqc.info/docs/#conpair
[cutadapt]:       http://multiqc.info/docs/#cutadapt
[disambiguate]:   http://multiqc.info/docs/#disambiguate
[fastq-screen]:   http://multiqc.info/docs/#fastq-screen
[fastqc]:         http://multiqc.info/docs/#fastqc
[fastp]:          http://multiqc.info/docs/#fastp
[featurecounts]:  http://multiqc.info/docs/#featurecounts
[flexbar]:        http://multiqc.info/docs/#flexbar
[gatk]:           http://multiqc.info/docs/#gatk
[goleft]:         http://multiqc.info/docs/#goleft-indexcov
[hicexplorer]:    http://multiqc.info/docs/#hicexplorer
[hicup]:          http://multiqc.info/docs/#hicup
[hisat2]:         http://multiqc.info/docs/#hisat2
[homer]:          http://multiqc.info/docs/#homer
[htseq]:          http://multiqc.info/docs/#htseq
[interop]:        http://multiqc.info/docs/#interop
[jellyfish]:      http://multiqc.info/docs/#jellyfish
[kallisto]:       http://multiqc.info/docs/#kallisto
[kat]:            http://multiqc.info/docs/#kat
[leehom]:         http://multiqc.info/docs/#leehom
[longranger]:     http://multiqc.info/docs/#longranger
[macs2]:          http://multiqc.info/docs/#macs2
[methylqa]:       http://multiqc.info/docs/#methylqa
[peddy]:          http://multiqc.info/docs/#peddy
[picard]:         http://multiqc.info/docs/#picard
[preseq]:         http://multiqc.info/docs/#preseq
[prokka]:         http://multiqc.info/docs/#prokka
[qorts]:          http://multiqc.info/docs/#qorts
[qualimap]:       http://multiqc.info/docs/#qualimap
[quast]:          http://multiqc.info/docs/#quast
[rna_seqc]:       http://multiqc.info/docs/#rna_seqc
[rsem]:           http://multiqc.info/docs/#rsem
[rseqc]:          http://multiqc.info/docs/#rseqc
[salmon]:         http://multiqc.info/docs/#salmon
[samblaster]:     http://multiqc.info/docs/#samblaster
[samtools]:       http://multiqc.info/docs/#samtools
[sargasso]:       http://multiqc.info/docs/#sargasso
[skewer]:         http://multiqc.info/docs/#skewer
[slamdunk]:       http://multiqc.info/docs/#slamdunk
[snpeff]:         http://multiqc.info/docs/#snpeff
[sortmerna]:      http://multiqc.info/docs/#sortmerna
[star]:           http://multiqc.info/docs/#star
[supernova]:      http://multiqc.info/docs/#supernova
[theta2]:         http://multiqc.info/docs/#theta2
[tophat]:         http://multiqc.info/docs/#tophat
[trimmomatic]:    http://multiqc.info/docs/#trimmomatic
[vcftools]:       http://multiqc.info/docs/#vcftools
[verifyBAMID]:    http://multiqc.info/docs/#verifybamid<|MERGE_RESOLUTION|>--- conflicted
+++ resolved
@@ -44,22 +44,13 @@
 |[InterOp][interop]               |[Salmon][salmon]         |[Samblaster][samblaster]   |[QoRTs][qorts]              |
 |[FastQC][fastqc]                 |[Slamdunk][slamdunk]     |[Samtools][samtools]       |[Qualimap][qualimap]        |
 |[FastQ Screen][fastq-screen]     |[STAR][star]             |[SnpEff][snpeff]           |[QUAST][quast]              |
-<<<<<<< HEAD
-|[Flexbar][flexbar]               |[Tophat][tophat]|[Subread featureCounts][featurecounts]|[RNA-SeQC][rna_seqc]      |
-|[Jellyfish][jellyfish]           |[HiCPro][hicpro]         |[RSEM][rsem]               |[RSeQC][rseqc]              |
-|[Skewer][skewer]                 |                         |[THetA2][theta2]           |[Sargasso][sargasso]        |
-|[SortMeRNA][sortmerna]           |                         |                           |[Supernova][supernova]      |
-|[Trimmomatic][trimmomatic]       |                         |                           |[VCFTools][vcftools]        |
-|[Illumina InterOp][interop]      |                         |                           |[VerifyBAMID][verifybamid]  |
-=======
 |[Fastp][fastp]                   |[Tophat][tophat]         |[Subread featureCounts][featurecounts]|[RNA-SeQC][rna_seqc]|
-|[Flexbar][flexbar]               |                         |[RSEM][rsem]               |[RSeQC][rseqc]              |
+|[Flexbar][flexbar]               |[HiCPro][hicpro]         |[RSEM][rsem]               |[RSeQC][rseqc]              |
 |[Jellyfish][jellyfish]           |                         |[THetA2][theta2]           |[Sargasso][sargasso]        |
 |[KAT][kat]                       |                         |                           |[Supernova][supernova]      |
 |[Skewer][skewer]                 |                         |                           |[VCFTools][vcftools]        |
 |[SortMeRNA][sortmerna]           |                         |                           |[VerifyBAMID][verifybamid]  |
 |[Trimmomatic][trimmomatic]       |                         |                           |                            |
->>>>>>> b91e9b20
 
 
 
